--- conflicted
+++ resolved
@@ -7325,96 +7325,6 @@
                     }
                 };
 
-<<<<<<< HEAD
-                // Group 4 (GNSS1)
-                if (obs->insTime.empty()
-                    && obs->gnss1Outputs && (obs->gnss1Outputs->gnssField & vn::protocol::uart::GpsGroup::GPSGROUP_TIMEINFO))
-                {
-                    if ((obs->gnss1Outputs->gnssField & vn::protocol::uart::GpsGroup::GPSGROUP_TOW)
-                        && (obs->gnss1Outputs->gnssField & vn::protocol::uart::GpsGroup::GPSGROUP_WEEK)
-                        && (obs->timeOutputs && (obs->timeOutputs->timeField & vn::protocol::uart::TimeGroup::TIMEGROUP_TIMESTARTUP))
-                        && obs->gnss1Outputs->timeInfo.status.dateOk() && obs->gnss1Outputs->timeInfo.status.timeOk())
-                    {
-                        obs->insTime = InsTime(InsTime_GPSweekTow(0, obs->gnss1Outputs->week, obs->gnss1Outputs->tow * 1e-9L));
-
-                        long double dt = 0.0L;
-                        if (obs->insTime > vnSensor->_gnssTimeCounter.lastGnssTime) // First message of the current GNSS time, so dt = 0
-                        {
-                            LOG_DATA("Setting GNSS time: {} - {}", obs->insTime, obs->insTime.toGPSweekTow());
-                            vnSensor->_gnssTimeCounter.lastGnssTime = obs->insTime;
-                            vnSensor->_gnssTimeCounter.timeSinceStartup = obs->timeOutputs->timeStartup;
-                        }
-                        else // Here we need to add the relative time difference
-                        {
-                            dt = (obs->timeOutputs->timeStartup - vnSensor->_gnssTimeCounter.timeSinceStartup) * 1e-9L;
-
-                            obs->insTime += std::chrono::duration<long double>(dt);
-                            LOG_DATA("Setting GNSS time: {} - {} (dt = {}s)", obs->insTime, obs->insTime.toGPSweekTow(), dt);
-                        }
-
-                        updateSyncOut(InsTime(0, obs->gnss1Outputs->week, std::floor(obs->gnss1Outputs->tow * 1e-9L + dt)));
-                    }
-                    else if (obs->gnss1Outputs->timeInfo.status.utcTimeValid()
-                             && obs->gnss1Outputs->gnssField & vn::protocol::uart::GpsGroup::GPSGROUP_UTC)
-                    {
-                        obs->insTime = InsTime(InsTime_YMDHMS(2000 + obs->gnss1Outputs->timeUtc.year,
-                                                              obs->gnss1Outputs->timeUtc.month,
-                                                              obs->gnss1Outputs->timeUtc.day,
-                                                              obs->gnss1Outputs->timeUtc.hour,
-                                                              obs->gnss1Outputs->timeUtc.min,
-                                                              obs->gnss1Outputs->timeUtc.sec + static_cast<long double>(obs->gnss1Outputs->timeUtc.ms) * 1e-3L));
-                        updateSyncOut(InsTime(InsTime_YMDHMS(2000 + obs->gnss1Outputs->timeUtc.year,
-                                                             obs->gnss1Outputs->timeUtc.month,
-                                                             obs->gnss1Outputs->timeUtc.day,
-                                                             obs->gnss1Outputs->timeUtc.hour,
-                                                             obs->gnss1Outputs->timeUtc.min,
-                                                             obs->gnss1Outputs->timeUtc.sec)));
-                    }
-                }
-                // Group 7 (GNSS2)
-                if (obs->insTime.empty()
-                    && obs->gnss2Outputs && (obs->gnss2Outputs->gnssField & vn::protocol::uart::GpsGroup::GPSGROUP_TIMEINFO))
-                {
-                    if ((obs->gnss2Outputs->gnssField & vn::protocol::uart::GpsGroup::GPSGROUP_TOW)
-                        && (obs->gnss2Outputs->gnssField & vn::protocol::uart::GpsGroup::GPSGROUP_WEEK)
-                        && (obs->timeOutputs && (obs->timeOutputs->timeField & vn::protocol::uart::TimeGroup::TIMEGROUP_TIMESTARTUP))
-                        && obs->gnss2Outputs->timeInfo.status.dateOk() && obs->gnss2Outputs->timeInfo.status.timeOk())
-                    {
-                        obs->insTime = InsTime(InsTime_GPSweekTow(0, obs->gnss2Outputs->week, obs->gnss2Outputs->tow * 1e-9L));
-
-                        long double dt = 0.0L;
-                        if (obs->insTime > vnSensor->_gnssTimeCounter.lastGnssTime) // First message of the current GNSS time, so dt = 0
-                        {
-                            LOG_DATA("Setting GNSS time: {} - {}", obs->insTime, obs->insTime.toGPSweekTow());
-                            vnSensor->_gnssTimeCounter.lastGnssTime = obs->insTime;
-                            vnSensor->_gnssTimeCounter.timeSinceStartup = obs->timeOutputs->timeStartup;
-                        }
-                        else // Here we need to add the relative time difference
-                        {
-                            dt = (obs->timeOutputs->timeStartup - vnSensor->_gnssTimeCounter.timeSinceStartup) * 1e-9L;
-
-                            obs->insTime += std::chrono::duration<long double>(dt);
-                            LOG_DATA("Setting GNSS time: {} - {} (dt = {}s)", obs->insTime, obs->insTime.toGPSweekTow(), dt);
-                        }
-
-                        updateSyncOut(InsTime(0, obs->gnss2Outputs->week, std::floor(obs->gnss2Outputs->tow * 1e-9L + dt)));
-                    }
-                    else if (obs->gnss2Outputs->timeInfo.status.utcTimeValid()
-                             && obs->gnss2Outputs->gnssField & vn::protocol::uart::GpsGroup::GPSGROUP_UTC)
-                    {
-                        obs->insTime = InsTime(InsTime_YMDHMS(2000 + obs->gnss2Outputs->timeUtc.year,
-                                                              obs->gnss2Outputs->timeUtc.month,
-                                                              obs->gnss2Outputs->timeUtc.day,
-                                                              obs->gnss2Outputs->timeUtc.hour,
-                                                              obs->gnss2Outputs->timeUtc.min,
-                                                              obs->gnss2Outputs->timeUtc.sec + static_cast<long double>(obs->gnss2Outputs->timeUtc.ms) * 1e-3L));
-                        updateSyncOut(InsTime(InsTime_YMDHMS(2000 + obs->gnss2Outputs->timeUtc.year,
-                                                             obs->gnss2Outputs->timeUtc.month,
-                                                             obs->gnss2Outputs->timeUtc.day,
-                                                             obs->gnss2Outputs->timeUtc.hour,
-                                                             obs->gnss2Outputs->timeUtc.min,
-                                                             obs->gnss2Outputs->timeUtc.sec)));
-=======
                 // Group 2 (Time)
                 if (obs->timeOutputs && (obs->timeOutputs->timeField & vn::protocol::uart::TimeGroup::TIMEGROUP_TIMESTATUS))
                 {
@@ -7436,47 +7346,6 @@
                             obs->insTime = InsTime(InsTime_GPSweekTow(0, week, tow));
                             updateSyncOut(InsTime(0, week, std::floor(tow)));
                         }
->>>>>>> fba9095a
-                    }
-                }
-                // Group 2 (Time)
-                if (obs->timeOutputs && (obs->timeOutputs->timeField & vn::protocol::uart::TimeGroup::TIMEGROUP_TIMESTATUS))
-                {
-                    if (obs->timeOutputs->timeStatus.dateOk())
-                    {
-                        if (obs->timeOutputs->timeStatus.timeOk()
-                            && (obs->timeOutputs->timeField & vn::protocol::uart::TimeGroup::TIMEGROUP_GPSTOW)
-                            && (obs->timeOutputs->timeField & vn::protocol::uart::TimeGroup::TIMEGROUP_GPSWEEK))
-                        {
-                            obs->insTime = InsTime(InsTime_GPSweekTow(0, obs->timeOutputs->gpsWeek, obs->timeOutputs->gpsTow * 1e-9L));
-                            updateSyncOut(InsTime(0, obs->timeOutputs->gpsWeek, std::floor(obs->timeOutputs->gpsTow * 1e-9L)));
-                        }
-                        else if (obs->timeOutputs->timeField & vn::protocol::uart::TimeGroup::TIMEGROUP_TIMEGPS)
-                        {
-                            auto secondsSinceEpoche = static_cast<long double>(obs->timeOutputs->timeGps) * 1e-9L;
-                            auto week = static_cast<uint16_t>(secondsSinceEpoche / static_cast<long double>(InsTimeUtil::SECONDS_PER_DAY * InsTimeUtil::DAYS_PER_WEEK));
-                            auto tow = secondsSinceEpoche - week * InsTimeUtil::SECONDS_PER_DAY * InsTimeUtil::DAYS_PER_WEEK;
-
-                            obs->insTime = InsTime(InsTime_GPSweekTow(0, week, tow));
-                            updateSyncOut(InsTime(0, week, std::floor(tow)));
-                        }
-                    }
-                    if (obs->insTime.empty()
-                        && obs->timeOutputs->timeStatus.utcTimeValid()
-                        && (obs->timeOutputs->timeField & vn::protocol::uart::TimeGroup::TIMEGROUP_TIMEUTC))
-                    {
-                        obs->insTime = InsTime(InsTime_YMDHMS(2000 + obs->timeOutputs->timeUtc.year,
-                                                              obs->timeOutputs->timeUtc.month,
-                                                              obs->timeOutputs->timeUtc.day,
-                                                              obs->timeOutputs->timeUtc.hour,
-                                                              obs->timeOutputs->timeUtc.min,
-                                                              obs->timeOutputs->timeUtc.sec + static_cast<long double>(obs->timeOutputs->timeUtc.ms) * 1e-3L));
-                        updateSyncOut(InsTime(InsTime_YMDHMS(2000 + obs->timeOutputs->timeUtc.year,
-                                                             obs->timeOutputs->timeUtc.month,
-                                                             obs->timeOutputs->timeUtc.day,
-                                                             obs->timeOutputs->timeUtc.hour,
-                                                             obs->timeOutputs->timeUtc.min,
-                                                             obs->timeOutputs->timeUtc.sec)));
                     }
                 }
 
