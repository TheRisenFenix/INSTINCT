// This file is part of INSTINCT, the INS Toolkit for Integrated
// Navigation Concepts and Training by the Institute of Navigation of
// the University of Stuttgart, Germany.
//
// This Source Code Form is subject to the terms of the Mozilla Public
// License, v. 2.0. If a copy of the MPL was not distributed with this
// file, You can obtain one at https://mozilla.org/MPL/2.0/.

#include "LooselyCoupledKF.hpp"

#include "util/Eigen.hpp"
#include <cmath>

#include <imgui_internal.h>
#include "internal/gui/widgets/HelpMarker.hpp"
#include "internal/gui/widgets/imgui_ex.hpp"
#include "internal/gui/widgets/InputWithUnit.hpp"
#include "internal/gui/NodeEditorApplication.hpp"

#include "internal/FlowManager.hpp"
#include "internal/NodeManager.hpp"
namespace nm = NAV::NodeManager;
#include "Navigation/Constants.hpp"
#include "Navigation/Ellipsoid/Ellipsoid.hpp"
#include "Navigation/INS/Functions.hpp"
#include "Navigation/INS/ProcessNoise.hpp"
#include "Navigation/INS/EcefFrame/ErrorEquations.hpp"
#include "Navigation/INS/LocalNavFrame/ErrorEquations.hpp"
#include "Navigation/Math/Math.hpp"
#include "Navigation/Math/VanLoan.hpp"
#include "Navigation/Gravity/Gravity.hpp"
#include "Navigation/Transformations/Units.hpp"
#include "util/Logger.hpp"

/// @brief Scale factor to convert the attitude error
constexpr double SCALE_FACTOR_ATTITUDE = 180. / M_PI;
/// @brief Scale factor to convert the latitude and longitude error
constexpr double SCALE_FACTOR_LAT_LON = NAV::InsConst::pseudometre;
/// @brief Scale factor to convert the acceleration error
constexpr double SCALE_FACTOR_ACCELERATION = 1e3 / NAV::InsConst::G_NORM;
/// @brief Scale factor to convert the angular rate error
constexpr double SCALE_FACTOR_ANGULAR_RATE = 1e3;

NAV::LooselyCoupledKF::LooselyCoupledKF()
    : Node(typeStatic())
{
    LOG_TRACE("{}: called", name);

    _hasConfig = true;
    _guiConfigDefaultWindowSize = { 822, 721 };

    nm::CreateInputPin(this, "InertialNavSol", Pin::Type::Flow, { NAV::InertialNavSol::type() }, &LooselyCoupledKF::recvInertialNavigationSolution, nullptr, 1);
    inputPins.back().neededForTemporalQueueCheck = false;
    nm::CreateInputPin(this, "GNSSNavigationSolution", Pin::Type::Flow, { NAV::PosVel::type() }, &LooselyCoupledKF::recvGNSSNavigationSolution,
                       [](const Node* node, const InputPin& inputPin) {
                           const auto* lckf = static_cast<const LooselyCoupledKF*>(node); // NOLINT(cppcoreguidelines-pro-type-static-cast-downcast)
                           return !inputPin.queue.empty() && lckf->_lastPredictRequestedTime < inputPin.queue.front()->insTime;
                       });
    inputPins.back().dropQueueIfNotFirable = false;
    nm::CreateOutputPin(this, "Errors", Pin::Type::Flow, { NAV::LcKfInsGnssErrors::type() });
    nm::CreateOutputPin(this, "Sync", Pin::Type::Flow, { NAV::NodeData::type() });
}

NAV::LooselyCoupledKF::~LooselyCoupledKF()
{
    LOG_TRACE("{}: called", nameId());
}

std::string NAV::LooselyCoupledKF::typeStatic()
{
    return "LooselyCoupledKF";
}

std::string NAV::LooselyCoupledKF::type() const
{
    return typeStatic();
}

std::string NAV::LooselyCoupledKF::category()
{
    return "Data Processor";
}

void NAV::LooselyCoupledKF::addKalmanMatricesPins()
{
    LOG_TRACE("{}: called", nameId());

    if (outputPins.size() == 2)
    {
        nm::CreateOutputPin(this, "x", Pin::Type::Matrix, { "Eigen::VectorXd" }, &_kalmanFilter.x(all));
        nm::CreateOutputPin(this, "P", Pin::Type::Matrix, { "Eigen::MatrixXd" }, &_kalmanFilter.P(all, all));
        nm::CreateOutputPin(this, "Phi", Pin::Type::Matrix, { "Eigen::MatrixXd" }, &_kalmanFilter.Phi(all, all));
        nm::CreateOutputPin(this, "Q", Pin::Type::Matrix, { "Eigen::MatrixXd" }, &_kalmanFilter.Q(all, all));
        nm::CreateOutputPin(this, "z", Pin::Type::Matrix, { "Eigen::VectorXd" }, &_kalmanFilter.z(all));
        nm::CreateOutputPin(this, "H", Pin::Type::Matrix, { "Eigen::MatrixXd" }, &_kalmanFilter.H(all, all));
        nm::CreateOutputPin(this, "R", Pin::Type::Matrix, { "Eigen::MatrixXd" }, &_kalmanFilter.R(all, all));
        nm::CreateOutputPin(this, "K", Pin::Type::Matrix, { "Eigen::MatrixXd" }, &_kalmanFilter.K(all, all));
    }
}

void NAV::LooselyCoupledKF::removeKalmanMatricesPins()
{
    LOG_TRACE("{}: called", nameId());
    while (outputPins.size() > 2)
    {
        nm::DeleteOutputPin(outputPins.back());
    }
}

void NAV::LooselyCoupledKF::guiConfig()
{
    float configWidth = 380.0F * gui::NodeEditorApplication::windowFontRatio();
    float unitWidth = 150.0F * gui::NodeEditorApplication::windowFontRatio();

    float taylorOrderWidth = 75.0F * gui::NodeEditorApplication::windowFontRatio();

    if (ImGui::Checkbox(fmt::format("Show Kalman Filter matrices as output pins##{}", size_t(id)).c_str(), &_showKalmanFilterOutputPins))
    {
        LOG_DEBUG("{}: showKalmanFilterOutputPins {}", nameId(), _showKalmanFilterOutputPins);
        if (_showKalmanFilterOutputPins)
        {
            addKalmanMatricesPins();
        }
        else
        {
            removeKalmanMatricesPins();
        }
        flow::ApplyChanges();
    }
    if (ImGui::Checkbox(fmt::format("Rank check for Kalman filter matrices##{}", size_t(id)).c_str(), &_checkKalmanMatricesRanks))
    {
        LOG_DEBUG("{}: checkKalmanMatricesRanks {}", nameId(), _checkKalmanMatricesRanks);
        flow::ApplyChanges();
    }

    ImGui::Separator();

    ImGui::SetNextItemWidth(configWidth + ImGui::GetStyle().ItemSpacing.x);
    if (ImGui::Combo(fmt::format("Frame##{}", size_t(id)).c_str(), reinterpret_cast<int*>(&_frame), "ECEF\0NED\0\0"))
    {
        LOG_DEBUG("{}: Frame changed to {}", nameId(), _frame == Frame::NED ? "NED" : "ECEF");
        flow::ApplyChanges();
    }

    if (_phiCalculationAlgorithm == PhiCalculationAlgorithm::Taylor)
    {
        ImGui::SetNextItemWidth(configWidth - taylorOrderWidth);
    }
    else
    {
        ImGui::SetNextItemWidth(configWidth + ImGui::GetStyle().ItemSpacing.x);
    }
    if (ImGui::Combo(fmt::format("##Phi calculation algorithm {}", size_t(id)).c_str(), reinterpret_cast<int*>(&_phiCalculationAlgorithm), "Van Loan\0Taylor\0\0"))
    {
        LOG_DEBUG("{}: Phi calculation algorithm changed to {}", nameId(), fmt::underlying(_phiCalculationAlgorithm));
        flow::ApplyChanges();
    }

    if (_phiCalculationAlgorithm == PhiCalculationAlgorithm::Taylor)
    {
        ImGui::SameLine();
        ImGui::SetNextItemWidth(taylorOrderWidth);
        if (ImGui::InputIntL(fmt::format("##Phi calculation Taylor Order {}", size_t(id)).c_str(), &_phiCalculationTaylorOrder, 1, 9))
        {
            LOG_DEBUG("{}: Phi calculation  Taylor Order changed to {}", nameId(), _phiCalculationTaylorOrder);
            flow::ApplyChanges();
        }
    }
    ImGui::SameLine();
    ImGui::Text("Phi calculation algorithm%s", _phiCalculationAlgorithm == PhiCalculationAlgorithm::Taylor ? " (up to order)" : "");

    ImGui::SetNextItemWidth(configWidth + ImGui::GetStyle().ItemSpacing.x);
    if (ImGui::Combo(fmt::format("Q calculation algorithm##{}", size_t(id)).c_str(), reinterpret_cast<int*>(&_qCalculationAlgorithm), "Van Loan\0Taylor 1st Order (Groves 2013)\0\0"))
    {
        LOG_DEBUG("{}: Q calculation algorithm changed to {}", nameId(), fmt::underlying(_qCalculationAlgorithm));
        flow::ApplyChanges();
    }

    ImGui::Separator();

    // ###########################################################################################################
    //                                Q - System/Process noise covariance matrix
    // ###########################################################################################################

    ImGui::SetNextItemOpen(true, ImGuiCond_FirstUseEver);
    if (ImGui::TreeNode(fmt::format("Q - System/Process noise covariance matrix##{}", size_t(id)).c_str()))
    {
        // --------------------------------------------- Accelerometer -----------------------------------------------
        if (_qCalculationAlgorithm == QCalculationAlgorithm::VanLoan)
        {
            ImGui::SetNextItemWidth(configWidth + ImGui::GetStyle().ItemSpacing.x);
            if (ImGui::Combo(fmt::format("Random Process Accelerometer##{}", size_t(id)).c_str(), reinterpret_cast<int*>(&_randomProcessAccel), "Random Walk\0"
                                                                                                                                                "Gauss-Markov 1st Order\0\0"))
            {
                LOG_DEBUG("{}: randomProcessAccel changed to {}", nameId(), fmt::underlying(_randomProcessAccel));
                flow::ApplyChanges();
            }
        }

        if (gui::widgets::InputDouble3WithUnit(fmt::format("Standard deviation of the noise on the\naccelerometer specific-force measurements##{}", size_t(id)).c_str(),
                                               configWidth, unitWidth, _stdev_ra.data(), reinterpret_cast<int*>(&_stdevAccelNoiseUnits), "mg/√(Hz)\0m/s^2/√(Hz)\0\0",
                                               "%.2e", ImGuiInputTextFlags_CharsScientific))
        {
            LOG_DEBUG("{}: stdev_ra changed to {}", nameId(), _stdev_ra.transpose());
            LOG_DEBUG("{}: stdevAccelNoiseUnits changed to {}", nameId(), fmt::underlying(_stdevAccelNoiseUnits));
            flow::ApplyChanges();
        }
        if (gui::widgets::InputDouble3WithUnit(fmt::format("Standard deviation σ of the accel {}##{}",
                                                           _qCalculationAlgorithm == QCalculationAlgorithm::Taylor1
                                                               ? "dynamic bias, in σ²/τ"
                                                               : (_randomProcessAccel == RandomProcess::RandomWalk ? "bias noise" : "bias noise, in √(2σ²β)"),
                                                           size_t(id))
                                                   .c_str(),
                                               configWidth, unitWidth, _stdev_bad.data(), reinterpret_cast<int*>(&_stdevAccelBiasUnits), "µg\0m/s^2\0\0",
                                               "%.2e", ImGuiInputTextFlags_CharsScientific))
        {
            LOG_DEBUG("{}: stdev_bad changed to {}", nameId(), _stdev_bad.transpose());
            LOG_DEBUG("{}: stdevAccelBiasUnits changed to {}", nameId(), fmt::underlying(_stdevAccelBiasUnits));
            flow::ApplyChanges();
        }

        if (_randomProcessAccel == RandomProcess::GaussMarkov1 || _qCalculationAlgorithm == QCalculationAlgorithm::Taylor1)
        {
            ImGui::SetNextItemWidth(configWidth - unitWidth);
            if (ImGui::InputDouble3L(fmt::format("##Correlation length τ of the accel dynamic bias {}", size_t(id)).c_str(), _tau_bad.data(), 0., std::numeric_limits<double>::max(), "%.2e", ImGuiInputTextFlags_CharsScientific))
            {
                LOG_DEBUG("{}: tau_bad changed to {}", nameId(), _tau_bad);
                flow::ApplyChanges();
            }
            ImGui::SameLine();
            int unitCorrelationLength = 0;
            ImGui::SetNextItemWidth(unitWidth);
            ImGui::Combo(fmt::format("##Correlation length of the accel dynamic bias unit {}", size_t(id)).c_str(), &unitCorrelationLength, "s\0\0");
            ImGui::SameLine();
            ImGui::SetCursorPosX(ImGui::GetCursorPosX() - ImGui::GetStyle().ItemSpacing.x + ImGui::GetStyle().ItemInnerSpacing.x);
            if (_qCalculationAlgorithm == QCalculationAlgorithm::VanLoan)
            {
                ImGui::TextUnformatted("Correlation length τ of the accel bias noise");
            }
            else if (_qCalculationAlgorithm == QCalculationAlgorithm::Taylor1)
            {
                ImGui::TextUnformatted("Correlation length τ of the accel dynamic bias");
            }
        }

        ImGui::SetCursorPosY(ImGui::GetCursorPosY() + 20.F);

        // ----------------------------------------------- Gyroscope -------------------------------------------------

        if (_qCalculationAlgorithm == QCalculationAlgorithm::VanLoan)
        {
            ImGui::SetNextItemWidth(configWidth + ImGui::GetStyle().ItemSpacing.x);
            if (ImGui::Combo(fmt::format("Random Process Gyroscope##{}", size_t(id)).c_str(), reinterpret_cast<int*>(&_randomProcessGyro), "Random Walk\0"
                                                                                                                                           "Gauss-Markov 1st Order\0\0"))
            {
                LOG_DEBUG("{}: randomProcessGyro changed to {}", nameId(), fmt::underlying(_randomProcessGyro));
                flow::ApplyChanges();
            }
        }

        if (gui::widgets::InputDouble3WithUnit(fmt::format("Standard deviation of the noise on\nthe gyro angular-rate measurements##{}", size_t(id)).c_str(),
                                               configWidth, unitWidth, _stdev_rg.data(), reinterpret_cast<int*>(&_stdevGyroNoiseUnits), "deg/hr/√(Hz)\0rad/s/√(Hz)\0\0",
                                               "%.2e", ImGuiInputTextFlags_CharsScientific))
        {
            LOG_DEBUG("{}: stdev_rg changed to {}", nameId(), _stdev_rg.transpose());
            LOG_DEBUG("{}: stdevGyroNoiseUnits changed to {}", nameId(), fmt::underlying(_stdevGyroNoiseUnits));
            flow::ApplyChanges();
        }
        if (gui::widgets::InputDouble3WithUnit(fmt::format("Standard deviation σ of the gyro {}##{}",
                                                           _qCalculationAlgorithm == QCalculationAlgorithm::Taylor1
                                                               ? "dynamic bias, in σ²/τ"
                                                               : (_randomProcessGyro == RandomProcess::RandomWalk ? "bias noise" : "bias noise, in √(2σ²β)"),
                                                           size_t(id))
                                                   .c_str(),
                                               configWidth, unitWidth, _stdev_bgd.data(), reinterpret_cast<int*>(&_stdevGyroBiasUnits), "°/h\0rad/s\0\0",
                                               "%.2e", ImGuiInputTextFlags_CharsScientific))
        {
            LOG_DEBUG("{}: stdev_bgd changed to {}", nameId(), _stdev_bgd.transpose());
            LOG_DEBUG("{}: stdevGyroBiasUnits changed to {}", nameId(), fmt::underlying(_stdevGyroBiasUnits));
            flow::ApplyChanges();
        }

        if (_randomProcessGyro == RandomProcess::GaussMarkov1 || _qCalculationAlgorithm == QCalculationAlgorithm::Taylor1)
        {
            ImGui::SetNextItemWidth(configWidth - unitWidth);
            if (ImGui::InputDouble3L(fmt::format("##Correlation length τ of the gyro dynamic bias {}", size_t(id)).c_str(), _tau_bgd.data(), 0., std::numeric_limits<double>::max(), "%.2e", ImGuiInputTextFlags_CharsScientific))
            {
                LOG_DEBUG("{}: tau_bgd changed to {}", nameId(), _tau_bgd);
                flow::ApplyChanges();
            }
            ImGui::SameLine();
            int unitCorrelationLength = 0;
            ImGui::SetNextItemWidth(unitWidth);
            ImGui::Combo(fmt::format("##Correlation length of the gyro dynamic bias unit {}", size_t(id)).c_str(), &unitCorrelationLength, "s\0\0");
            ImGui::SameLine();
            ImGui::SetCursorPosX(ImGui::GetCursorPosX() - ImGui::GetStyle().ItemSpacing.x + ImGui::GetStyle().ItemInnerSpacing.x);
            if (_qCalculationAlgorithm == QCalculationAlgorithm::VanLoan)
            {
                ImGui::TextUnformatted("Correlation length τ of the gyro bias noise");
            }
            else if (_qCalculationAlgorithm == QCalculationAlgorithm::Taylor1)
            {
                ImGui::TextUnformatted("Correlation length τ of the gyro dynamic bias");
            }
        }

        ImGui::TreePop();
    }

    // ###########################################################################################################
    //                                        Measurement Uncertainties 𝐑
    // ###########################################################################################################

    ImGui::SetNextItemOpen(true, ImGuiCond_FirstUseEver);
    if (ImGui::TreeNode(fmt::format("R - Measurement noise covariance matrix##{}", size_t(id)).c_str()))
    {
        if (gui::widgets::InputDouble3WithUnit(fmt::format("{} of the GNSS position measurements##{}",
                                                           _gnssMeasurementUncertaintyPositionUnit == GnssMeasurementUncertaintyPositionUnit::rad2_rad2_m2
                                                                   || _gnssMeasurementUncertaintyPositionUnit == GnssMeasurementUncertaintyPositionUnit::meter2
                                                               ? "Variance"
                                                               : "Standard deviation",
                                                           size_t(id))
                                                   .c_str(),
                                               configWidth, unitWidth, _gnssMeasurementUncertaintyPosition.data(), reinterpret_cast<int*>(&_gnssMeasurementUncertaintyPositionUnit), "rad^2, rad^2, m^2\0"
                                                                                                                                                                                     "rad, rad, m\0"
                                                                                                                                                                                     "m^2, m^2, m^2\0"
                                                                                                                                                                                     "m, m, m\0\0",
                                               "%.2e", ImGuiInputTextFlags_CharsScientific))
        {
            LOG_DEBUG("{}: gnssMeasurementUncertaintyPosition changed to {}", nameId(), _gnssMeasurementUncertaintyPosition.transpose());
            LOG_DEBUG("{}: gnssMeasurementUncertaintyPositionUnit changed to {}", nameId(), fmt::underlying(_gnssMeasurementUncertaintyPositionUnit));
            flow::ApplyChanges();
        }

        if (gui::widgets::InputDouble3WithUnit(fmt::format("{} of the GNSS velocity measurements##{}", _gnssMeasurementUncertaintyVelocityUnit == GnssMeasurementUncertaintyVelocityUnit::m2_s2 ? "Variance" : "Standard deviation",
                                                           size_t(id))
                                                   .c_str(),
                                               configWidth, unitWidth, _gnssMeasurementUncertaintyVelocity.data(), reinterpret_cast<int*>(&_gnssMeasurementUncertaintyVelocityUnit), "m^2/s^2\0"
                                                                                                                                                                                     "m/s\0\0",
                                               "%.2e", ImGuiInputTextFlags_CharsScientific))
        {
            LOG_DEBUG("{}: gnssMeasurementUncertaintyVelocity changed to {}", nameId(), _gnssMeasurementUncertaintyVelocity);
            LOG_DEBUG("{}: gnssMeasurementUncertaintyVelocityUnit changed to {}", nameId(), fmt::underlying(_gnssMeasurementUncertaintyVelocityUnit));
            flow::ApplyChanges();
        }

        ImGui::TreePop();
    }

    // ###########################################################################################################
    //                                        𝐏 Error covariance matrix
    // ###########################################################################################################

    ImGui::SetNextItemOpen(true, ImGuiCond_FirstUseEver);
    if (ImGui::TreeNode(fmt::format("P Error covariance matrix (init)##{}", size_t(id)).c_str()))
    {
        if (gui::widgets::InputDouble3WithUnit(fmt::format("Position covariance ({})##{}",
                                                           _initCovariancePositionUnit == InitCovariancePositionUnit::rad2_rad2_m2
                                                                   || _initCovariancePositionUnit == InitCovariancePositionUnit::meter2
                                                               ? "Variance σ²"
                                                               : "Standard deviation σ",
                                                           size_t(id))
                                                   .c_str(),
                                               configWidth, unitWidth, _initCovariancePosition.data(), reinterpret_cast<int*>(&_initCovariancePositionUnit), "rad^2, rad^2, m^2\0"
                                                                                                                                                             "rad, rad, m\0"
                                                                                                                                                             "m^2, m^2, m^2\0"
                                                                                                                                                             "m, m, m\0\0",
                                               "%.2e", ImGuiInputTextFlags_CharsScientific))
        {
            LOG_DEBUG("{}: initCovariancePosition changed to {}", nameId(), _initCovariancePosition);
            LOG_DEBUG("{}: initCovariancePositionUnit changed to {}", nameId(), fmt::underlying(_initCovariancePositionUnit));
            flow::ApplyChanges();
        }

        if (gui::widgets::InputDouble3WithUnit(fmt::format("Velocity covariance ({})##{}",
                                                           _initCovarianceVelocityUnit == InitCovarianceVelocityUnit::m2_s2
                                                               ? "Variance σ²"
                                                               : "Standard deviation σ",
                                                           size_t(id))
                                                   .c_str(),
                                               configWidth, unitWidth, _initCovarianceVelocity.data(), reinterpret_cast<int*>(&_initCovarianceVelocityUnit), "m^2/s^2\0"
                                                                                                                                                             "m/s\0\0",
                                               "%.2e", ImGuiInputTextFlags_CharsScientific))
        {
            LOG_DEBUG("{}: initCovarianceVelocity changed to {}", nameId(), _initCovarianceVelocity);
            LOG_DEBUG("{}: initCovarianceVelocityUnit changed to {}", nameId(), fmt::underlying(_initCovarianceVelocityUnit));
            flow::ApplyChanges();
        }

        if (gui::widgets::InputDouble3WithUnit(fmt::format("Flight Angles covariance ({})##{}",
                                                           _initCovarianceAttitudeAnglesUnit == InitCovarianceAttitudeAnglesUnit::rad2
                                                                   || _initCovarianceAttitudeAnglesUnit == InitCovarianceAttitudeAnglesUnit::deg2
                                                               ? "Variance σ²"
                                                               : "Standard deviation σ",
                                                           size_t(id))
                                                   .c_str(),
                                               configWidth, unitWidth, _initCovarianceAttitudeAngles.data(), reinterpret_cast<int*>(&_initCovarianceAttitudeAnglesUnit), "rad^2\0"
                                                                                                                                                                         "deg^2\0"
                                                                                                                                                                         "rad\0"
                                                                                                                                                                         "deg\0\0",
                                               "%.2e", ImGuiInputTextFlags_CharsScientific))
        {
            LOG_DEBUG("{}: initCovarianceAttitudeAngles changed to {}", nameId(), _initCovarianceAttitudeAngles);
            LOG_DEBUG("{}: initCovarianceAttitudeAnglesUnit changed to {}", nameId(), fmt::underlying(_initCovarianceAttitudeAnglesUnit));
            flow::ApplyChanges();
        }
        ImGui::SameLine();
        gui::widgets::HelpMarker(_frame == Frame::ECEF
                                     ? "Angles rotating the ECEF frame into the body frame."
                                     : "Angles rotating the local navigation frame into the body frame (Roll, Pitch, Yaw)");

        if (gui::widgets::InputDouble3WithUnit(fmt::format("Accelerometer Bias covariance ({})##{}",
                                                           _initCovarianceBiasAccelUnit == InitCovarianceBiasAccelUnit::m2_s4
                                                               ? "Variance σ²"
                                                               : "Standard deviation σ",
                                                           size_t(id))
                                                   .c_str(),
                                               configWidth, unitWidth, _initCovarianceBiasAccel.data(), reinterpret_cast<int*>(&_initCovarianceBiasAccelUnit), "m^2/s^4\0"
                                                                                                                                                               "m/s^2\0\0",
                                               "%.2e", ImGuiInputTextFlags_CharsScientific))
        {
            LOG_DEBUG("{}: initCovarianceBiasAccel changed to {}", nameId(), _initCovarianceBiasAccel);
            LOG_DEBUG("{}: initCovarianceBiasAccelUnit changed to {}", nameId(), fmt::underlying(_initCovarianceBiasAccelUnit));
            flow::ApplyChanges();
        }

        if (gui::widgets::InputDouble3WithUnit(fmt::format("Gyroscope Bias covariance ({})##{}",
                                                           _initCovarianceBiasGyroUnit == InitCovarianceBiasGyroUnit::rad2_s2
                                                                   || _initCovarianceBiasGyroUnit == InitCovarianceBiasGyroUnit::deg2_s2
                                                               ? "Variance σ²"
                                                               : "Standard deviation σ",
                                                           size_t(id))
                                                   .c_str(),
                                               configWidth, unitWidth, _initCovarianceBiasGyro.data(), reinterpret_cast<int*>(&_initCovarianceBiasGyroUnit), "rad^2/s^2\0"
                                                                                                                                                             "deg^2/s^2\0"
                                                                                                                                                             "rad/s\0"
                                                                                                                                                             "deg/s\0\0",
                                               "%.2e", ImGuiInputTextFlags_CharsScientific))
        {
            LOG_DEBUG("{}: initCovarianceBiasGyro changed to {}", nameId(), _initCovarianceBiasGyro);
            LOG_DEBUG("{}: initCovarianceBiasGyroUnit changed to {}", nameId(), fmt::underlying(_initCovarianceBiasGyroUnit));
            flow::ApplyChanges();
        }

        ImGui::TreePop();
    }
}

[[nodiscard]] json NAV::LooselyCoupledKF::save() const
{
    LOG_TRACE("{}: called", nameId());

    json j;

    j["showKalmanFilterOutputPins"] = _showKalmanFilterOutputPins;
    j["checkKalmanMatricesRanks"] = _checkKalmanMatricesRanks;

    j["frame"] = _frame;
    j["phiCalculationAlgorithm"] = _phiCalculationAlgorithm;
    j["phiCalculationTaylorOrder"] = _phiCalculationTaylorOrder;
    j["qCalculationAlgorithm"] = _qCalculationAlgorithm;

    j["randomProcessAccel"] = _randomProcessAccel;
    j["randomProcessGyro"] = _randomProcessGyro;
    j["stdev_ra"] = _stdev_ra;
    j["stdevAccelNoiseUnits"] = _stdevAccelNoiseUnits;
    j["stdev_rg"] = _stdev_rg;
    j["stdevGyroNoiseUnits"] = _stdevGyroNoiseUnits;
    j["stdev_bad"] = _stdev_bad;
    j["tau_bad"] = _tau_bad;
    j["stdevAccelBiasUnits"] = _stdevAccelBiasUnits;
    j["stdev_bgd"] = _stdev_bgd;
    j["tau_bgd"] = _tau_bgd;
    j["stdevGyroBiasUnits"] = _stdevGyroBiasUnits;

    j["gnssMeasurementUncertaintyPositionUnit"] = _gnssMeasurementUncertaintyPositionUnit;
    j["gnssMeasurementUncertaintyPosition"] = _gnssMeasurementUncertaintyPosition;
    j["gnssMeasurementUncertaintyVelocityUnit"] = _gnssMeasurementUncertaintyVelocityUnit;
    j["gnssMeasurementUncertaintyVelocity"] = _gnssMeasurementUncertaintyVelocity;

    j["initCovariancePositionUnit"] = _initCovariancePositionUnit;
    j["initCovariancePosition"] = _initCovariancePosition;
    j["initCovarianceVelocityUnit"] = _initCovarianceVelocityUnit;
    j["initCovarianceVelocity"] = _initCovarianceVelocity;
    j["initCovarianceAttitudeAnglesUnit"] = _initCovarianceAttitudeAnglesUnit;
    j["initCovarianceAttitudeAngles"] = _initCovarianceAttitudeAngles;
    j["initCovarianceBiasAccelUnit"] = _initCovarianceBiasAccelUnit;
    j["initCovarianceBiasAccel"] = _initCovarianceBiasAccel;
    j["initCovarianceBiasGyroUnit"] = _initCovarianceBiasGyroUnit;
    j["initCovarianceBiasGyro"] = _initCovarianceBiasGyro;

    return j;
}

void NAV::LooselyCoupledKF::restore(json const& j)
{
    LOG_TRACE("{}: called", nameId());

    if (j.contains("showKalmanFilterOutputPins"))
    {
        j.at("showKalmanFilterOutputPins").get_to(_showKalmanFilterOutputPins);
        if (_showKalmanFilterOutputPins)
        {
            addKalmanMatricesPins();
        }
    }
    if (j.contains("checkKalmanMatricesRanks"))
    {
        j.at("checkKalmanMatricesRanks").get_to(_checkKalmanMatricesRanks);
    }

    if (j.contains("frame"))
    {
        j.at("frame").get_to(_frame);
    }
    if (j.contains("phiCalculationAlgorithm"))
    {
        j.at("phiCalculationAlgorithm").get_to(_phiCalculationAlgorithm);
    }
    if (j.contains("phiCalculationTaylorOrder"))
    {
        j.at("phiCalculationTaylorOrder").get_to(_phiCalculationTaylorOrder);
    }
    if (j.contains("qCalculationAlgorithm"))
    {
        j.at("qCalculationAlgorithm").get_to(_qCalculationAlgorithm);
    }
    // ------------------------------- 𝐐 System/Process noise covariance matrix ---------------------------------
    if (j.contains("randomProcessAccel"))
    {
        j.at("randomProcessAccel").get_to(_randomProcessAccel);
    }
    if (j.contains("randomProcessGyro"))
    {
        j.at("randomProcessGyro").get_to(_randomProcessGyro);
    }
    if (j.contains("stdev_ra"))
    {
        _stdev_ra = j.at("stdev_ra");
    }
    if (j.contains("stdevAccelNoiseUnits"))
    {
        j.at("stdevAccelNoiseUnits").get_to(_stdevAccelNoiseUnits);
    }
    if (j.contains("stdev_rg"))
    {
        _stdev_rg = j.at("stdev_rg");
    }
    if (j.contains("stdevGyroNoiseUnits"))
    {
        j.at("stdevGyroNoiseUnits").get_to(_stdevGyroNoiseUnits);
    }
    if (j.contains("stdev_bad"))
    {
        _stdev_bad = j.at("stdev_bad");
    }
    if (j.contains("tau_bad"))
    {
        _tau_bad = j.at("tau_bad");
    }
    if (j.contains("stdevAccelBiasUnits"))
    {
        j.at("stdevAccelBiasUnits").get_to(_stdevAccelBiasUnits);
    }
    if (j.contains("stdev_bgd"))
    {
        _stdev_bgd = j.at("stdev_bgd");
    }
    if (j.contains("tau_bgd"))
    {
        _tau_bgd = j.at("tau_bgd");
    }
    if (j.contains("stdevGyroBiasUnits"))
    {
        j.at("stdevGyroBiasUnits").get_to(_stdevGyroBiasUnits);
    }
    // -------------------------------- 𝐑 Measurement noise covariance matrix -----------------------------------
    if (j.contains("gnssMeasurementUncertaintyPositionUnit"))
    {
        j.at("gnssMeasurementUncertaintyPositionUnit").get_to(_gnssMeasurementUncertaintyPositionUnit);
    }
    if (j.contains("gnssMeasurementUncertaintyPosition"))
    {
        _gnssMeasurementUncertaintyPosition = j.at("gnssMeasurementUncertaintyPosition");
    }
    if (j.contains("gnssMeasurementUncertaintyVelocityUnit"))
    {
        j.at("gnssMeasurementUncertaintyVelocityUnit").get_to(_gnssMeasurementUncertaintyVelocityUnit);
    }
    if (j.contains("gnssMeasurementUncertaintyVelocity"))
    {
        _gnssMeasurementUncertaintyVelocity = j.at("gnssMeasurementUncertaintyVelocity");
    }
    // -------------------------------------- 𝐏 Error covariance matrix -----------------------------------------
    if (j.contains("initCovariancePositionUnit"))
    {
        j.at("initCovariancePositionUnit").get_to(_initCovariancePositionUnit);
    }
    if (j.contains("initCovariancePosition"))
    {
        _initCovariancePosition = j.at("initCovariancePosition");
    }
    if (j.contains("initCovarianceVelocityUnit"))
    {
        j.at("initCovarianceVelocityUnit").get_to(_initCovarianceVelocityUnit);
    }
    if (j.contains("initCovarianceVelocity"))
    {
        _initCovarianceVelocity = j.at("initCovarianceVelocity");
    }
    if (j.contains("initCovarianceAttitudeAnglesUnit"))
    {
        j.at("initCovarianceAttitudeAnglesUnit").get_to(_initCovarianceAttitudeAnglesUnit);
    }
    if (j.contains("initCovarianceAttitudeAngles"))
    {
        _initCovarianceAttitudeAngles = j.at("initCovarianceAttitudeAngles");
    }
    if (j.contains("initCovarianceBiasAccelUnit"))
    {
        j.at("initCovarianceBiasAccelUnit").get_to(_initCovarianceBiasAccelUnit);
    }
    if (j.contains("initCovarianceBiasAccel"))
    {
        _initCovarianceBiasAccel = j.at("initCovarianceBiasAccel");
    }
    if (j.contains("initCovarianceBiasGyroUnit"))
    {
        j.at("initCovarianceBiasGyroUnit").get_to(_initCovarianceBiasGyroUnit);
    }
    if (j.contains("initCovarianceBiasGyro"))
    {
        _initCovarianceBiasGyro = j.at("initCovarianceBiasGyro");
    }
}

bool NAV::LooselyCoupledKF::initialize()
{
    LOG_TRACE("{}: called", nameId());

    _kalmanFilter.setZero();

    _latestInertialNavSol = nullptr;
    _lastPredictTime.reset();
    _lastPredictRequestedTime.reset();
    _accumulatedAccelBiases.setZero();
    _accumulatedGyroBiases.setZero();

    // Initial Covariance of the attitude angles in [rad²]
    Eigen::Vector3d variance_angles = Eigen::Vector3d::Zero();
    if (_initCovarianceAttitudeAnglesUnit == InitCovarianceAttitudeAnglesUnit::rad2)
    {
        variance_angles = _initCovarianceAttitudeAngles;
    }
    else if (_initCovarianceAttitudeAnglesUnit == InitCovarianceAttitudeAnglesUnit::deg2)
    {
        variance_angles = deg2rad(_initCovarianceAttitudeAngles);
    }
    else if (_initCovarianceAttitudeAnglesUnit == InitCovarianceAttitudeAnglesUnit::rad)
    {
        variance_angles = _initCovarianceAttitudeAngles.array().pow(2);
    }
    else if (_initCovarianceAttitudeAnglesUnit == InitCovarianceAttitudeAnglesUnit::deg)
    {
        variance_angles = deg2rad(_initCovarianceAttitudeAngles).array().pow(2);
    }

    // Initial Covariance of the velocity in [m²/s²]
    Eigen::Vector3d variance_vel = Eigen::Vector3d::Zero();
    if (_initCovarianceVelocityUnit == InitCovarianceVelocityUnit::m2_s2)
    {
        variance_vel = _initCovarianceVelocity;
    }
    else if (_initCovarianceVelocityUnit == InitCovarianceVelocityUnit::m_s)
    {
        variance_vel = _initCovarianceVelocity.array().pow(2);
    }

    // Initial Covariance of the position in [m²]
    Eigen::Vector3d e_variance = Eigen::Vector3d::Zero();
    // Initial Covariance of the position in [rad² rad² m²]
    Eigen::Vector3d lla_variance = Eigen::Vector3d::Zero();
    if (_initCovariancePositionUnit == InitCovariancePositionUnit::rad2_rad2_m2)
    {
        e_variance = trafo::lla2ecef_WGS84(_initCovariancePosition.cwiseSqrt()).array().pow(2);
        lla_variance = _initCovariancePosition;
    }
    else if (_initCovariancePositionUnit == InitCovariancePositionUnit::rad_rad_m)
    {
        e_variance = trafo::lla2ecef_WGS84(_initCovariancePosition).array().pow(2);
        lla_variance = _initCovariancePosition.array().pow(2);
    }
    else if (_initCovariancePositionUnit == InitCovariancePositionUnit::meter)
    {
        e_variance = _initCovariancePosition.array().pow(2);
        lla_variance = (trafo::ecef2lla_WGS84(trafo::ned2ecef(_initCovariancePosition, { 0, 0, 0 }))).array().pow(2);
    }
    else if (_initCovariancePositionUnit == InitCovariancePositionUnit::meter2)
    {
        e_variance = _initCovariancePosition;
        lla_variance = (trafo::ecef2lla_WGS84(trafo::ned2ecef(_initCovariancePosition.cwiseSqrt(), { 0, 0, 0 }))).array().pow(2);
    }

    // Initial Covariance of the accelerometer biases in [m^2/s^4]
    Eigen::Vector3d variance_accelBias = Eigen::Vector3d::Zero();
    if (_initCovarianceBiasAccelUnit == InitCovarianceBiasAccelUnit::m2_s4)
    {
        variance_accelBias = _initCovarianceBiasAccel;
    }
    else if (_initCovarianceBiasAccelUnit == InitCovarianceBiasAccelUnit::m_s2)
    {
        variance_accelBias = _initCovarianceBiasAccel.array().pow(2);
    }

    // Initial Covariance of the gyroscope biases in [rad^2/s^2]
    Eigen::Vector3d variance_gyroBias = Eigen::Vector3d::Zero();
    if (_initCovarianceBiasGyroUnit == InitCovarianceBiasGyroUnit::rad2_s2)
    {
        variance_gyroBias = _initCovarianceBiasGyro;
    }
    else if (_initCovarianceBiasGyroUnit == InitCovarianceBiasGyroUnit::deg2_s2)
    {
        variance_gyroBias = deg2rad(_initCovarianceBiasGyro.array().sqrt()).array().pow(2);
    }
    else if (_initCovarianceBiasGyroUnit == InitCovarianceBiasGyroUnit::rad_s)
    {
        variance_gyroBias = _initCovarianceBiasGyro.array().pow(2);
    }
    else if (_initCovarianceBiasGyroUnit == InitCovarianceBiasGyroUnit::deg_s)
    {
        variance_gyroBias = deg2rad(_initCovarianceBiasGyro).array().pow(2);
    }

    // 𝐏 Error covariance matrix
    _kalmanFilter.P = initialErrorCovarianceMatrix_P0(variance_angles,                                  // Flight Angles covariance
                                                      variance_vel,                                     // Velocity covariance
                                                      _frame == Frame::NED ? lla_variance : e_variance, // Position (Lat, Lon, Alt) / ECEF covariance
                                                      variance_accelBias,                               // Accelerometer Bias covariance
                                                      variance_gyroBias);                               // Gyroscope Bias covariance

    LOG_DEBUG("{}: initialized", nameId());
    LOG_DATA("{}: P_0 =\n{}", nameId(), _kalmanFilter.P);

    return true;
}

void NAV::LooselyCoupledKF::deinitialize()
{
    LOG_TRACE("{}: called", nameId());
}

void NAV::LooselyCoupledKF::recvInertialNavigationSolution(NAV::InputPin::NodeDataQueue& queue, size_t /* pinIdx */) // NOLINT(readability-convert-member-functions-to-static)
{
    auto inertialNavSol = std::static_pointer_cast<const InertialNavSol>(queue.extract_front());
    LOG_DATA("{}: recvInertialNavigationSolution at time [{} - {}]", nameId(), inertialNavSol->insTime.toYMDHMS(), inertialNavSol->insTime.toGPSweekTow());

    double tau_i = !_lastPredictTime.empty()
                       ? static_cast<double>((inertialNavSol->insTime - _lastPredictTime).count())
                       : 0.0;

    if (tau_i > 0)
    {
        _lastPredictTime = _latestInertialNavSol->insTime + std::chrono::duration<double>(tau_i);
        looselyCoupledPrediction(_latestInertialNavSol, tau_i);
    }
    else
    {
        _lastPredictTime = inertialNavSol->insTime;
    }
    _latestInertialNavSol = inertialNavSol;

    if (!inputPins[INPUT_PORT_INDEX_GNSS].queue.empty() && inputPins[INPUT_PORT_INDEX_GNSS].queue.front()->insTime == _lastPredictTime)
    {
        looselyCoupledUpdate(std::static_pointer_cast<const PosVel>(inputPins[INPUT_PORT_INDEX_GNSS].queue.extract_front()));
        if (inputPins[INPUT_PORT_INDEX_GNSS].queue.empty() && inputPins[INPUT_PORT_INDEX_GNSS].link.getConnectedPin()->mode == OutputPin::Mode::REAL_TIME)
        {
            outputPins[OUTPUT_PORT_INDEX_SYNC].mode = OutputPin::Mode::REAL_TIME;
            for (auto& link : outputPins[OUTPUT_PORT_INDEX_SYNC].links)
            {
                link.connectedNode->wakeWorker();
            }
        }
    }
}

void NAV::LooselyCoupledKF::recvGNSSNavigationSolution(InputPin::NodeDataQueue& queue, size_t /* pinIdx */)
{
    auto gnssMeasurement = queue.front();
    LOG_DATA("{}: recvGNSSNavigationSolution at time [{} - {}]", nameId(), gnssMeasurement->insTime.toYMDHMS(), gnssMeasurement->insTime.toGPSweekTow());

    auto nodeData = std::make_shared<NodeData>();
    nodeData->insTime = gnssMeasurement->insTime;
    _lastPredictRequestedTime = gnssMeasurement->insTime;

    invokeCallbacks(OUTPUT_PORT_INDEX_SYNC, nodeData); // Prediction consists out of ImuIntegration and prediction (gets triggered from it)
}

// ###########################################################################################################
//                                               Kalman Filter
// ###########################################################################################################

void NAV::LooselyCoupledKF::looselyCoupledPrediction(const std::shared_ptr<const InertialNavSol>& inertialNavSol, double tau_i)
{
    auto dt = fmt::format("{:0.5f}", tau_i);
    dt.erase(std::find_if(dt.rbegin(), dt.rend(), [](char ch) { return ch != '0'; }).base(), dt.end());

    InsTime predictTime = inertialNavSol->insTime + std::chrono::duration<double>(tau_i);
    LOG_DATA("{}: Predicting to [{}] (dt = {}s)", nameId(), predictTime, dt);

    // ------------------------------------------- GUI Parameters ----------------------------------------------

    // 𝜎_ra Standard deviation of the noise on the accelerometer specific-force state [m / (s^2 · √(s))]
    Eigen::Vector3d sigma_ra = Eigen::Vector3d::Zero();
    switch (_stdevAccelNoiseUnits)
    {
    case StdevAccelNoiseUnits::mg_sqrtHz: // [mg / √(Hz)]
        sigma_ra = _stdev_ra * 1e-3;      // [g / √(Hz)]
        sigma_ra *= InsConst::G_NORM;     // [m / (s^2 · √(Hz))] = [m / (s · √(s))]
        // sigma_ra /= 1.;                // [m / (s^2 · √(s))]
        break;
    case StdevAccelNoiseUnits::m_s2_sqrtHz: // [m / (s^2 · √(Hz))] = [m / (s · √(s))]
        sigma_ra = _stdev_ra;
        // sigma_ra /= 1.;                  // [m / (s^2 · √(s))]
        break;
    }
    LOG_DATA("{}:     sigma_ra = {} [m / (s^2 · √(s))]", nameId(), sigma_ra.transpose());

    // 𝜎_rg Standard deviation of the noise on the gyro angular-rate state [rad / (s · √(s))]
    Eigen::Vector3d sigma_rg = Eigen::Vector3d::Zero();
    switch (_stdevGyroNoiseUnits)
    {
    case StdevGyroNoiseUnits::deg_hr_sqrtHz: // [deg / hr / √(Hz)] (see Woodman (2007) Chp. 3.2.2 - eq. 7 with seconds instead of hours)
        sigma_rg = deg2rad(_stdev_rg);       // [rad / hr / √(Hz)]
        sigma_rg /= 60.;                     // [rad / √(hr)]
        sigma_rg /= 60.;                     // [rad / √(s)]
        // sigma_rg /= 1.;                    // [rad / (s · √(s))]
        break;
    case StdevGyroNoiseUnits::rad_s_sqrtHz: // [rad / (s · √(Hz))] = [rad / √(s)]
        sigma_rg = _stdev_rg;
        // sigma_rg /= 1.;                  // [rad / (s · √(s))]
        break;
    }
    LOG_DATA("{}:     sigma_rg = {} [rad / (s · √(s))]", nameId(), sigma_rg.transpose());

    // 𝜎_bad Standard deviation of the accelerometer dynamic bias [m / s^2]
    Eigen::Vector3d sigma_bad = Eigen::Vector3d::Zero();
    switch (_stdevAccelBiasUnits)
    {
    case StdevAccelBiasUnits::microg:  // [µg]
        sigma_bad = _stdev_bad * 1e-6; // [g]
        sigma_bad *= InsConst::G_NORM; // [m / s^2]
        break;
    case StdevAccelBiasUnits::m_s2: // [m / s^2]
        sigma_bad = _stdev_bad;
        break;
    }
    LOG_DATA("{}:     sigma_bad = {} [m / s^2]", nameId(), sigma_bad.transpose());

    // 𝜎_bgd Standard deviation of the gyro dynamic bias [rad / s]
    Eigen::Vector3d sigma_bgd = Eigen::Vector3d::Zero();
    switch (_stdevGyroBiasUnits)
    {
    case StdevGyroBiasUnits::deg_h:      // [° / h]
        sigma_bgd = _stdev_bgd / 3600.0; // [° / s]
        sigma_bgd = deg2rad(sigma_bgd);  // [rad / s]
        break;
    case StdevGyroBiasUnits::rad_s: // [rad / s]
        sigma_bgd = _stdev_bgd;
        break;
    }
    LOG_DATA("{}:     sigma_bgd = {} [rad / s]", nameId(), sigma_bgd.transpose());

    // ---------------------------------------------- Prediction -------------------------------------------------

    // Latitude 𝜙, longitude λ and altitude (height above ground) in [rad, rad, m] at the time tₖ₋₁
    const Eigen::Vector3d& lla_position = inertialNavSol->lla_position();
    LOG_DATA("{}:     lla_position = {} [rad, rad, m]", nameId(), lla_position.transpose());
    // Prime vertical radius of curvature (East/West) [m]
    double R_E = calcEarthRadius_E(lla_position(0));
    LOG_DATA("{}:     R_E = {} [m]", nameId(), R_E);
    // Geocentric Radius in [m]
    double r_eS_e = calcGeocentricRadius(lla_position(0), R_E);
    LOG_DATA("{}:     r_eS_e = {} [m]", nameId(), r_eS_e);

    // a_p Acceleration in [m/s^2], in body coordinates
    auto b_acceleration = _latestInertialNavSol->imuObs == nullptr
                              ? Eigen::Vector3d::Zero()
                              : Eigen::Vector3d(inertialNavSol->imuObs->imuPos.b_quatAccel_p() * inertialNavSol->imuObs->accelUncompXYZ.value()
                                                - _accumulatedAccelBiases);
    LOG_DATA("{}:     b_acceleration = {} [m/s^2]", nameId(), b_acceleration.transpose());

    // System Matrix
    KeyedMatrix<double, KFStates, KFStates, 15, 15> F(Eigen::Matrix<double, 15, 15>::Zero(), States);

    if (_frame == Frame::NED)
    {
        // n_velocity (tₖ₋₁) Velocity in [m/s], in navigation coordinates, at the time tₖ₋₁
        const Eigen::Vector3d& n_velocity = inertialNavSol->n_velocity();
        LOG_DATA("{}:     n_velocity = {} [m / s]", nameId(), n_velocity.transpose());
        // q (tₖ₋₁) Quaternion, from body to navigation coordinates, at the time tₖ₋₁
        const Eigen::Quaterniond& n_Quat_b = inertialNavSol->n_Quat_b();
        LOG_DATA("{}:     n_Quat_b --> Roll, Pitch, Yaw = {} [deg]", nameId(), deg2rad(trafo::quat2eulerZYX(n_Quat_b).transpose()));

        // Meridian radius of curvature in [m]
        double R_N = calcEarthRadius_N(lla_position(0));
        LOG_DATA("{}:     R_N = {} [m]", nameId(), R_N);

        // Conversion matrix between cartesian and curvilinear perturbations to the position
        Eigen::Matrix3d T_rn_p = conversionMatrixCartesianCurvilinear(lla_position, R_N, R_E);
        LOG_DATA("{}:     T_rn_p =\n{}", nameId(), T_rn_p);

        // Gravitation at surface level in [m/s^2]
        double g_0 = n_calcGravitation_EGM96(lla_position).norm();

        // omega_in^n = omega_ie^n + omega_en^n
        Eigen::Vector3d n_omega_in = inertialNavSol->n_Quat_e() * InsConst::e_omega_ie
                                     + n_calcTransportRate(lla_position, n_velocity, R_N, R_E);
        LOG_DATA("{}:     n_omega_in = {} [rad/s]", nameId(), n_omega_in.transpose());

        // System Matrix
        F = n_systemMatrix_F(n_Quat_b, b_acceleration, n_omega_in, n_velocity, lla_position, R_N, R_E, g_0, r_eS_e, _tau_bad, _tau_bgd);
        LOG_DATA("{}:     F =\n{}", nameId(), F);

        if (_qCalculationAlgorithm == QCalculationAlgorithm::Taylor1)
        {
            // 2. Calculate the system noise covariance matrix Q_{k-1}
            if (_showKalmanFilterOutputPins) { requestOutputValueLock(OUTPUT_PORT_INDEX_Q); }

            _kalmanFilter.Q = n_systemNoiseCovarianceMatrix_Q(sigma_ra.array().square(), sigma_rg.array().square(),
                                                              sigma_bad.array().square(), sigma_bgd.array().square(),
                                                              _tau_bad, _tau_bgd,
                                                              F.block<3>(Vel, Att), T_rn_p,
                                                              n_Quat_b.toRotationMatrix(), tau_i);
        }
    }
    else // if (_frame == Frame::ECEF)
    {
        // e_position (tₖ₋₁) Position in [m/s], in ECEF coordinates, at the time tₖ₋₁
        const Eigen::Vector3d& e_position = inertialNavSol->e_position();
        LOG_DATA("{}:     e_position = {} [m]", nameId(), e_position.transpose());
        // q (tₖ₋₁) Quaternion, from body to Earth coordinates, at the time tₖ₋₁
        const Eigen::Quaterniond& e_Quat_b = inertialNavSol->e_Quat_b();
        LOG_DATA("{}:     e_Quat_b = {}", nameId(), e_Quat_b);

        // Gravitation in [m/s^2] in ECEF coordinates
        Eigen::Vector3d e_gravitation = trafo::e_Quat_n(lla_position(0), lla_position(1)) * n_calcGravitation_EGM96(lla_position);

        // System Matrix
        F = e_systemMatrix_F(e_Quat_b, b_acceleration, e_position, e_gravitation, r_eS_e, InsConst::e_omega_ie, _tau_bad, _tau_bgd);
        LOG_DATA("{}:     F =\n{}", nameId(), F);

        if (_qCalculationAlgorithm == QCalculationAlgorithm::Taylor1)
        {
            // 2. Calculate the system noise covariance matrix Q_{k-1}
            if (_showKalmanFilterOutputPins) { requestOutputValueLock(OUTPUT_PORT_INDEX_Q); }

            _kalmanFilter.Q = e_systemNoiseCovarianceMatrix_Q(sigma_ra.array().square(), sigma_rg.array().square(),
                                                              sigma_bad.array().square(), sigma_bgd.array().square(),
                                                              _tau_bad, _tau_bgd,
                                                              F.block<3>(Vel, Att),
                                                              e_Quat_b.toRotationMatrix(), tau_i);
        }
    }

    if (_qCalculationAlgorithm == QCalculationAlgorithm::VanLoan)
    {
        // Noise Input Matrix
        auto G = noiseInputMatrix_G(_frame == Frame::NED ? inertialNavSol->n_Quat_b() : inertialNavSol->e_Quat_b());
        LOG_DATA("{}:     G =\n{}", nameId(), G);

        Eigen::Matrix<double, 12, 12> W = noiseScaleMatrix_W(sigma_ra, sigma_rg,
                                                             sigma_bad, sigma_bgd,
                                                             _tau_bad, _tau_bgd);
        LOG_DATA("{}:     W =\n{}", nameId(), W);

        LOG_DATA("{}:     G*W*G^T =\n{}", nameId(), G(all, all) * W * G(all, all).transpose());

        auto [Phi, Q] = calcPhiAndQWithVanLoanMethod(F(all, all), G(all, all), W, tau_i);

        // 1. Calculate the transition matrix 𝚽_{k-1}
        if (_showKalmanFilterOutputPins) { requestOutputValueLock(OUTPUT_PORT_INDEX_Phi); }

        _kalmanFilter.Phi(all, all) = Phi;

        // 2. Calculate the system noise covariance matrix Q_{k-1}
        if (_showKalmanFilterOutputPins) { requestOutputValueLock(OUTPUT_PORT_INDEX_Q); }

        _kalmanFilter.Q(all, all) = Q;
    }

    // If Q was calculated over Van Loan, then the Phi matrix was automatically calculated with the exponential matrix
    if (_phiCalculationAlgorithm != PhiCalculationAlgorithm::Exponential || _qCalculationAlgorithm != QCalculationAlgorithm::VanLoan)
    {
        if (_showKalmanFilterOutputPins) { requestOutputValueLock(OUTPUT_PORT_INDEX_Phi); }

        if (_phiCalculationAlgorithm == PhiCalculationAlgorithm::Exponential)
        {
            // 1. Calculate the transition matrix 𝚽_{k-1}
            _kalmanFilter.Phi = transitionMatrix_Phi_exp(F, tau_i);
        }
        else if (_phiCalculationAlgorithm == PhiCalculationAlgorithm::Taylor)
        {
            // 1. Calculate the transition matrix 𝚽_{k-1}
            _kalmanFilter.Phi = transitionMatrix_Phi_Taylor(F, tau_i, static_cast<size_t>(_phiCalculationTaylorOrder));
        }
        else
        {
            LOG_CRITICAL("{}: Calculation algorithm '{}' for the system matrix Phi is not supported.", nameId(), fmt::underlying(_phiCalculationAlgorithm));
        }
    }

    LOG_DATA("{}:     KF.Phi =\n{}", nameId(), _kalmanFilter.Phi);
    LOG_DATA("{}:     KF.Q =\n{}", nameId(), _kalmanFilter.Q);
    if (_showKalmanFilterOutputPins)
    {
        notifyOutputValueChanged(OUTPUT_PORT_INDEX_Phi, predictTime);
        notifyOutputValueChanged(OUTPUT_PORT_INDEX_Q, predictTime);
    }

    LOG_DATA("{}:     Q - Q^T =\n{}", nameId(), _kalmanFilter.Q(all, all) - _kalmanFilter.Q(all, all).transpose());
    LOG_DATA("{}:     KF.P (before prediction) =\n{}", nameId(), _kalmanFilter.P);

    // 3. Propagate the state vector estimate from x(+) and x(-)
    // 4. Propagate the error covariance matrix from P(+) and P(-)
    if (_showKalmanFilterOutputPins)
    {
        requestOutputValueLock(OUTPUT_PORT_INDEX_x);
        requestOutputValueLock(OUTPUT_PORT_INDEX_P);
    }

    _kalmanFilter.predict();

    if (_showKalmanFilterOutputPins)
    {
        notifyOutputValueChanged(OUTPUT_PORT_INDEX_x, predictTime);
        notifyOutputValueChanged(OUTPUT_PORT_INDEX_P, predictTime);
    }
    LOG_DATA("{}:     KF.x = {}", nameId(), _kalmanFilter.x.transposed());
    LOG_DATA("{}:     KF.P (after prediction) =\n{}", nameId(), _kalmanFilter.P);

    // Averaging of P to avoid numerical problems with symmetry (did not work)
    // _kalmanFilter.P = ((_kalmanFilter.P + _kalmanFilter.P.transpose()) / 2.0);

    // LOG_DEBUG("{}: F\n{}\n", nameId(), F);
    // LOG_DEBUG("{}: Phi\n{}\n", nameId(), _kalmanFilter.Phi);

    // LOG_DEBUG("{}: Q\n{}\n", nameId(), _kalmanFilter.Q);
    // LOG_DEBUG("{}: Q - Q^T\n{}\n", nameId(), _kalmanFilter.Q - _kalmanFilter.Q.transpose());

    // LOG_DEBUG("{}: x\n{}\n", nameId(), _kalmanFilter.x);

    // LOG_DEBUG("{}: P\n{}\n", nameId(), _kalmanFilter.P);
    // LOG_DEBUG("{}: P - P^T\n{}\n", nameId(), _kalmanFilter.P - _kalmanFilter.P.transpose());

    if (_checkKalmanMatricesRanks)
    {
        Eigen::FullPivLU<Eigen::MatrixXd> lu(_kalmanFilter.P(all, all));
        auto rank = lu.rank();
        if (rank != _kalmanFilter.P(all, all).rows())
        {
            LOG_WARN("{}: P.rank = {}", nameId(), rank);
        }
    }
}

void NAV::LooselyCoupledKF::looselyCoupledUpdate(const std::shared_ptr<const PosVel>& gnssMeasurement)
{
    LOG_DATA("{}: Updating to [{}] (lastInertial at [{}])", nameId(), gnssMeasurement->insTime, _latestInertialNavSol->insTime);

    // -------------------------------------------- GUI Parameters -----------------------------------------------

    // Latitude 𝜙, longitude λ and altitude (height above ground) in [rad, rad, m] at the time tₖ₋₁
    const Eigen::Vector3d& lla_position = _latestInertialNavSol->lla_position();
    LOG_DATA("{}:     lla_position = {} [rad, rad, m]", nameId(), lla_position.transpose());

    // GNSS measurement uncertainty for the position (Variance σ²) in [m^2]
    Eigen::Vector3d gnssSigmaSquaredPosition = Eigen::Vector3d::Zero();
    // GNSS measurement uncertainty for the position (Variance σ²) in [rad^2, rad^2, m^2]
    Eigen::Vector3d gnssSigmaSquaredLatLonAlt = Eigen::Vector3d::Zero();
    switch (_gnssMeasurementUncertaintyPositionUnit)
    {
    case GnssMeasurementUncertaintyPositionUnit::meter:
        gnssSigmaSquaredPosition = _gnssMeasurementUncertaintyPosition.array().pow(2);
        gnssSigmaSquaredLatLonAlt = (trafo::ecef2lla_WGS84(trafo::ned2ecef(_gnssMeasurementUncertaintyPosition, lla_position)) - lla_position).array().pow(2);
        break;
    case GnssMeasurementUncertaintyPositionUnit::meter2:
        gnssSigmaSquaredPosition = _gnssMeasurementUncertaintyPosition;
        gnssSigmaSquaredLatLonAlt = (trafo::ecef2lla_WGS84(trafo::ned2ecef(_gnssMeasurementUncertaintyPosition.cwiseSqrt(), lla_position)) - lla_position).array().pow(2);
        break;
    case GnssMeasurementUncertaintyPositionUnit::rad_rad_m:
        gnssSigmaSquaredPosition = (trafo::lla2ecef_WGS84(lla_position + _gnssMeasurementUncertaintyPosition) - _latestInertialNavSol->e_position()).array().pow(2);
        gnssSigmaSquaredLatLonAlt = _gnssMeasurementUncertaintyPosition.array().pow(2);
        break;
    case GnssMeasurementUncertaintyPositionUnit::rad2_rad2_m2:
        gnssSigmaSquaredPosition = (trafo::lla2ecef_WGS84(lla_position + _gnssMeasurementUncertaintyPosition.cwiseSqrt()) - _latestInertialNavSol->e_position()).array().pow(2);
        gnssSigmaSquaredLatLonAlt = _gnssMeasurementUncertaintyPosition;
        break;
    }
    LOG_DATA("{}:     gnssSigmaSquaredPosition = {} [m^2]", nameId(), gnssSigmaSquaredPosition.transpose());
    LOG_DATA("{}:     gnssSigmaSquaredLatLonAlt = {} [rad^2, rad^2, m^2]", nameId(), gnssSigmaSquaredLatLonAlt.transpose());

    // GNSS measurement uncertainty for the velocity (Variance σ²) in [m^2/s^2]
    Eigen::Vector3d gnssSigmaSquaredVelocity = Eigen::Vector3d::Zero();
    switch (_gnssMeasurementUncertaintyVelocityUnit)
    {
    case GnssMeasurementUncertaintyVelocityUnit::m_s:
        gnssSigmaSquaredVelocity = _gnssMeasurementUncertaintyVelocity.array().pow(2);
        break;
    case GnssMeasurementUncertaintyVelocityUnit::m2_s2:
        gnssSigmaSquaredVelocity = _gnssMeasurementUncertaintyVelocity;
        break;
    }
    LOG_DATA("{}:     gnssSigmaSquaredVelocity = {} [m^2/S^2]", nameId(), gnssSigmaSquaredVelocity.transpose());

    // ---------------------------------------------- Correction -------------------------------------------------

    // Angular rate measured in units of [rad/s], and given in the body frame
    auto b_omega_ip = _latestInertialNavSol->imuObs == nullptr
                          ? Eigen::Vector3d::Zero()
                          : Eigen::Vector3d(_latestInertialNavSol->imuObs->imuPos.b_quatGyro_p() * _latestInertialNavSol->imuObs->gyroUncompXYZ.value()
                                            - _accumulatedGyroBiases);
    LOG_DATA("{}:     b_omega_ip = {} [rad/s]", nameId(), b_omega_ip.transpose());

    if (_frame == Frame::NED)
    {
        // Prime vertical radius of curvature (East/West) [m]
        double R_E = calcEarthRadius_E(lla_position(0));
        LOG_DATA("{}:     R_E = {} [m]", nameId(), R_E);
        // Meridian radius of curvature in [m]
        double R_N = calcEarthRadius_N(lla_position(0));
        LOG_DATA("{}:     R_N = {} [m]", nameId(), R_N);

        // Direction Cosine Matrix from body to navigation coordinates, at the time tₖ₋₁
        Eigen::Matrix3d n_Dcm_b = _latestInertialNavSol->n_Quat_b().toRotationMatrix();
        LOG_DATA("{}:     n_Dcm_b =\n{}", nameId(), n_Dcm_b);

        // Conversion matrix between cartesian and curvilinear perturbations to the position
        Eigen::Matrix3d T_rn_p = conversionMatrixCartesianCurvilinear(lla_position, R_N, R_E);
        LOG_DATA("{}:     T_rn_p =\n{}", nameId(), T_rn_p);

        // Skew-symmetric matrix of the Earth-rotation vector in local navigation frame axes
        Eigen::Matrix3d n_Omega_ie = math::skewSymmetricMatrix(_latestInertialNavSol->n_Quat_e() * InsConst::e_omega_ie);
        LOG_DATA("{}:     n_Omega_ie =\n{}", nameId(), n_Omega_ie);

        // 5. Calculate the measurement matrix H_k
        if (_showKalmanFilterOutputPins) { requestOutputValueLock(OUTPUT_PORT_INDEX_H); }

        _kalmanFilter.H = n_measurementMatrix_H(T_rn_p, n_Dcm_b, b_omega_ip, _b_leverArm_InsGnss, n_Omega_ie);

        // 6. Calculate the measurement noise covariance matrix R_k
        if (_showKalmanFilterOutputPins) { requestOutputValueLock(OUTPUT_PORT_INDEX_R); }

        _kalmanFilter.R = n_measurementNoiseCovariance_R(gnssSigmaSquaredLatLonAlt, gnssSigmaSquaredVelocity);

        // 8. Formulate the measurement z_k
        if (_showKalmanFilterOutputPins) { requestOutputValueLock(OUTPUT_PORT_INDEX_z); }

        _kalmanFilter.z = n_measurementInnovation_dz(gnssMeasurement->lla_position(), _latestInertialNavSol->lla_position(),
                                                     gnssMeasurement->n_velocity(), _latestInertialNavSol->n_velocity(),
                                                     T_rn_p, _latestInertialNavSol->n_Quat_b(), _b_leverArm_InsGnss, b_omega_ip, n_Omega_ie);
    }
    else // if (_frame == Frame::ECEF)
    {
        // Direction Cosine Matrix from body to navigation coordinates, at the time tₖ₋₁
        Eigen::Matrix3d e_Dcm_b = _latestInertialNavSol->e_Quat_b().toRotationMatrix();
        LOG_DATA("{}:     e_Dcm_b =\n{}", nameId(), e_Dcm_b);

        // Skew-symmetric matrix of the Earth-rotation vector in local navigation frame axes
        Eigen::Matrix3d e_Omega_ie = math::skewSymmetricMatrix(InsConst::e_omega_ie);
        LOG_DATA("{}:     e_Omega_ie =\n{}", nameId(), e_Omega_ie);

        // 5. Calculate the measurement matrix H_k
        if (_showKalmanFilterOutputPins) { requestOutputValueLock(OUTPUT_PORT_INDEX_H); }

        _kalmanFilter.H = e_measurementMatrix_H(e_Dcm_b, b_omega_ip, _b_leverArm_InsGnss, e_Omega_ie);

        // 6. Calculate the measurement noise covariance matrix R_k
        if (_showKalmanFilterOutputPins) { requestOutputValueLock(OUTPUT_PORT_INDEX_R); }

        _kalmanFilter.R = e_measurementNoiseCovariance_R(gnssSigmaSquaredPosition, gnssSigmaSquaredVelocity);

        // 8. Formulate the measurement z_k
        if (_showKalmanFilterOutputPins) { requestOutputValueLock(OUTPUT_PORT_INDEX_z); }

        _kalmanFilter.z = e_measurementInnovation_dz(gnssMeasurement->e_position(), _latestInertialNavSol->e_position(),
                                                     gnssMeasurement->e_velocity(), _latestInertialNavSol->e_velocity(),
                                                     _latestInertialNavSol->e_Quat_b(), _b_leverArm_InsGnss, b_omega_ip, e_Omega_ie);
    }

    if (_showKalmanFilterOutputPins)
    {
        notifyOutputValueChanged(OUTPUT_PORT_INDEX_H, gnssMeasurement->insTime);
        notifyOutputValueChanged(OUTPUT_PORT_INDEX_R, gnssMeasurement->insTime);
        notifyOutputValueChanged(OUTPUT_PORT_INDEX_z, gnssMeasurement->insTime);
    }
    LOG_DATA("{}:     KF.H =\n{}", nameId(), _kalmanFilter.H);
    LOG_DATA("{}:     KF.R =\n{}", nameId(), _kalmanFilter.R);
    LOG_DATA("{}:     KF.z =\n{}", nameId(), _kalmanFilter.z);

    if (_checkKalmanMatricesRanks)
    {
        Eigen::FullPivLU<Eigen::MatrixXd> lu(_kalmanFilter.H(all, all) * _kalmanFilter.P(all, all) * _kalmanFilter.H(all, all).transpose() + _kalmanFilter.R(all, all));
        auto rank = lu.rank();
        if (rank != _kalmanFilter.H(all, all).rows())
        {
            LOG_WARN("{}: (HPH^T + R).rank = {}", nameId(), rank);
        }
    }

    // 7. Calculate the Kalman gain matrix K_k
    // 9. Update the state vector estimate from x(-) to x(+)
    // 10. Update the error covariance matrix from P(-) to P(+)
    if (_showKalmanFilterOutputPins)
    {
        requestOutputValueLock(OUTPUT_PORT_INDEX_K);
        requestOutputValueLock(OUTPUT_PORT_INDEX_x);
        requestOutputValueLock(OUTPUT_PORT_INDEX_P);
    }

    _kalmanFilter.correctWithMeasurementInnovation();

    if (_showKalmanFilterOutputPins)
    {
        notifyOutputValueChanged(OUTPUT_PORT_INDEX_K, gnssMeasurement->insTime);
        notifyOutputValueChanged(OUTPUT_PORT_INDEX_x, gnssMeasurement->insTime);
        notifyOutputValueChanged(OUTPUT_PORT_INDEX_P, gnssMeasurement->insTime);
    }
    LOG_DATA("{}:     KF.K =\n{}", nameId(), _kalmanFilter.K);
    LOG_DATA("{}:     KF.x =\n{}", nameId(), _kalmanFilter.x);
    LOG_DATA("{}:     KF.P =\n{}", nameId(), _kalmanFilter.P);

    // Averaging of P to avoid numerical problems with symmetry (did not work)
    // _kalmanFilter.P = ((_kalmanFilter.P + _kalmanFilter.P.transpose()) / 2.0);

    if (_checkKalmanMatricesRanks)
    {
        Eigen::FullPivLU<Eigen::MatrixXd> lu(_kalmanFilter.H(all, all) * _kalmanFilter.P(all, all) * _kalmanFilter.H(all, all).transpose() + _kalmanFilter.R(all, all));
        auto rank = lu.rank();
        if (rank != _kalmanFilter.H(all, all).rows())
        {
            LOG_WARN("{}: (HPH^T + R).rank = {}", nameId(), rank);
        }

<<<<<<< HEAD
        Eigen::FullPivLU<Eigen::MatrixXd> luP(_kalmanFilter.P);
=======
        Eigen::FullPivLU<Eigen::MatrixXd> luK(_kalmanFilter.K(all, all));
        rank = luK.rank();
        if (rank != _kalmanFilter.K(all, all).cols())
        {
            LOG_WARN("{}: K.rank = {}", nameId(), rank);
        }

        Eigen::FullPivLU<Eigen::MatrixXd> luP(_kalmanFilter.P(all, all));
>>>>>>> c2d65976
        rank = luP.rank();
        if (rank != _kalmanFilter.P(all, all).rows())
        {
            LOG_WARN("{}: P.rank = {}", nameId(), rank);
        }
    }

    // LOG_DEBUG("{}: H\n{}\n", nameId(), _kalmanFilter.H);
    // LOG_DEBUG("{}: R\n{}\n", nameId(), _kalmanFilter.R);
    // LOG_DEBUG("{}: z = {}", nameId(), _kalmanFilter.z.transpose());

    // LOG_DEBUG("{}: K\n{}\n", nameId(), _kalmanFilter.K);
    // LOG_DEBUG("{}: x = {}", nameId(), _kalmanFilter.x.transpose());
    // LOG_DEBUG("{}: P\n{}\n", nameId(), _kalmanFilter.P);

    // LOG_DEBUG("{}: K * z = {}", nameId(), (_kalmanFilter.K * _kalmanFilter.z).transpose());

    // LOG_DEBUG("{}: P - P^T\n{}\n", nameId(), _kalmanFilter.P - _kalmanFilter.P.transpose());

    _accumulatedAccelBiases += _kalmanFilter.x.segment<3>(AccBias) * (1. / SCALE_FACTOR_ACCELERATION);
    _accumulatedGyroBiases += _kalmanFilter.x.segment<3>(GyrBias) * (1. / SCALE_FACTOR_ANGULAR_RATE);

    // Push out the new data
    auto lcKfInsGnssErrors = std::make_shared<LcKfInsGnssErrors>();
    lcKfInsGnssErrors->insTime = gnssMeasurement->insTime;
    lcKfInsGnssErrors->positionError = _kalmanFilter.x.segment<3>(Pos);
    lcKfInsGnssErrors->velocityError = _kalmanFilter.x.segment<3>(Vel);
    lcKfInsGnssErrors->attitudeError = _kalmanFilter.x.segment<3>(Att) * (1. / SCALE_FACTOR_ATTITUDE);
    lcKfInsGnssErrors->b_biasAccel = _accumulatedAccelBiases;
    lcKfInsGnssErrors->b_biasGyro = _accumulatedGyroBiases;

    if (_frame == Frame::NED)
    {
        lcKfInsGnssErrors->positionError = lcKfInsGnssErrors->positionError.array() * Eigen::Array3d(1. / SCALE_FACTOR_LAT_LON, 1. / SCALE_FACTOR_LAT_LON, 1);
        lcKfInsGnssErrors->frame = LcKfInsGnssErrors::Frame::NED;
    }
    else // if (_frame == Frame::ECEF)
    {
        lcKfInsGnssErrors->frame = LcKfInsGnssErrors::Frame::ECEF;
    }

    // Closed loop
    if (_showKalmanFilterOutputPins) { requestOutputValueLock(OUTPUT_PORT_INDEX_x); }

    _kalmanFilter.x(all).setZero();

    invokeCallbacks(OUTPUT_PORT_INDEX_ERROR, lcKfInsGnssErrors);
}

// ###########################################################################################################
//                                             System matrix 𝐅
// ###########################################################################################################

NAV::KeyedMatrix<double, NAV::LooselyCoupledKF::KFStates, NAV::LooselyCoupledKF::KFStates, 15, 15>
    NAV::LooselyCoupledKF::n_systemMatrix_F(const Eigen::Quaterniond& n_Quat_b,
                                            const Eigen::Vector3d& b_specForce_ib,
                                            const Eigen::Vector3d& n_omega_in,
                                            const Eigen::Vector3d& n_velocity,
                                            const Eigen::Vector3d& lla_position,
                                            double R_N,
                                            double R_E,
                                            double g_0,
                                            double r_eS_e,
                                            const Eigen::Vector3d& tau_bad,
                                            const Eigen::Vector3d& tau_bgd) const
{
    double latitude = lla_position(0); // Geodetic latitude of the body in [rad]
    double altitude = lla_position(2); // Geodetic height of the body in [m]

    Eigen::Vector3d beta_bad = 1. / tau_bad.array(); // Gauss-Markov constant for the accelerometer 𝛽 = 1 / 𝜏 (𝜏 correlation length)
    Eigen::Vector3d beta_bgd = 1. / tau_bgd.array(); // Gauss-Markov constant for the gyroscope 𝛽 = 1 / 𝜏 (𝜏 correlation length)

    // System matrix 𝐅
    // Math: \mathbf{F}^n = \begin{pmatrix} \mathbf{F}_{\dot{\psi},\psi}^n & \mathbf{F}_{\dot{\psi},\delta v}^n & \mathbf{F}_{\dot{\psi},\delta r}^n & \mathbf{0}_3 & \mathbf{C}_b^n \\ \mathbf{F}_{\delta \dot{v},\psi}^n & \mathbf{F}_{\delta \dot{v},\delta v}^n & \mathbf{F}_{\delta \dot{v},\delta r}^n & \mathbf{C}_b^n & \mathbf{0}_3 \\ \mathbf{0}_3 & \mathbf{F}_{\delta \dot{r},\delta v}^n & \mathbf{F}_{\delta \dot{r},\delta r}^n & \mathbf{0}_3 & \mathbf{0}_3 \\ \mathbf{0}_3 & \mathbf{0}_3 & \mathbf{0}_3 & \mathbf{0}_3 \vee -\mathbf{\beta} & \mathbf{0}_3 \\ \mathbf{0}_3 & \mathbf{0}_3 & \mathbf{0}_3 & \mathbf{0}_3 & \mathbf{0}_3 \vee -\mathbf{\beta} \end{pmatrix}
    KeyedMatrix<double, KFStates, KFStates, 15, 15> F(Eigen::Matrix<double, 15, 15>::Zero(), States);

    F.block<3>(Att, Att) = n_F_dpsi_dpsi(n_omega_in);
    F.block<3>(Att, Vel) = n_F_dpsi_dv(latitude, altitude, R_N, R_E);
    F.block<3>(Att, Pos) = n_F_dpsi_dr(latitude, altitude, n_velocity, R_N, R_E);
    F.block<3>(Att, GyrBias) = n_F_dpsi_dw(n_Quat_b.toRotationMatrix());
    F.block<3>(Vel, Att) = n_F_dv_dpsi(n_Quat_b * b_specForce_ib);
    F.block<3>(Vel, Vel) = n_F_dv_dv(n_velocity, latitude, altitude, R_N, R_E);
    F.block<3>(Vel, Pos) = n_F_dv_dr(n_velocity, latitude, altitude, R_N, R_E, g_0, r_eS_e);
    F.block<3>(Vel, AccBias) = n_F_dv_df(n_Quat_b.toRotationMatrix());
    F.block<3>(Pos, Vel) = n_F_dr_dv(latitude, altitude, R_N, R_E);
    F.block<3>(Pos, Pos) = n_F_dr_dr(n_velocity, latitude, altitude, R_N, R_E);
    if (_qCalculationAlgorithm == QCalculationAlgorithm::VanLoan)
    {
        F.block<3>(AccBias, AccBias) = n_F_df_df(_randomProcessAccel == RandomProcess::RandomWalk ? Eigen::Vector3d::Zero() : beta_bad);
        F.block<3>(GyrBias, GyrBias) = n_F_dw_dw(_randomProcessGyro == RandomProcess::RandomWalk ? Eigen::Vector3d::Zero() : beta_bgd);
    }

    F.middleRows<3>(Att) *= SCALE_FACTOR_ATTITUDE; // 𝜓' [deg / s] = 180/π * ... [rad / s]
    F.middleCols<3>(Att) *= 1. / SCALE_FACTOR_ATTITUDE;

    // F.middleRows<3>(Vel) *= 1.; // 𝛿v' [m / s^2] = 1 * [m / s^2]
    // F.middleCols<3>(Vel) *= 1. / 1.;

    F.middleRows<2>({ PosLat, PosLon }) *= SCALE_FACTOR_LAT_LON; // 𝛿ϕ' [pseudometre / s] = R0 * [rad / s]
    F.middleCols<2>({ PosLat, PosLon }) *= 1. / SCALE_FACTOR_LAT_LON;
    // F.row(PosAlt) *= 1.; // 𝛿h' [m / s] = 1 * [m / s]
    // F.col(PosAlt) *= 1. / 1.;

    F.middleRows<3>(AccBias) *= SCALE_FACTOR_ACCELERATION; // 𝛿f' [mg / s] = 1e3 / g * [m / s^3]
    F.middleCols<3>(AccBias) *= 1. / SCALE_FACTOR_ACCELERATION;

    F.middleRows<3>(GyrBias) *= SCALE_FACTOR_ANGULAR_RATE; // 𝛿ω' [mrad / s^2] = 1e3 * [rad / s^2]
    F.middleCols<3>(GyrBias) *= 1. / SCALE_FACTOR_ANGULAR_RATE;

    return F;
}

NAV::KeyedMatrix<double, NAV::LooselyCoupledKF::KFStates, NAV::LooselyCoupledKF::KFStates, 15, 15>
    NAV::LooselyCoupledKF::e_systemMatrix_F(const Eigen::Quaterniond& e_Quat_b,
                                            const Eigen::Vector3d& b_specForce_ib,
                                            const Eigen::Vector3d& e_position,
                                            const Eigen::Vector3d& e_gravitation,
                                            double r_eS_e,
                                            const Eigen::Vector3d& e_omega_ie,
                                            const Eigen::Vector3d& tau_bad,
                                            const Eigen::Vector3d& tau_bgd) const
{
    Eigen::Vector3d beta_bad = 1. / tau_bad.array(); // Gauss-Markov constant for the accelerometer 𝛽 = 1 / 𝜏 (𝜏 correlation length)
    Eigen::Vector3d beta_bgd = 1. / tau_bgd.array(); // Gauss-Markov constant for the gyroscope 𝛽 = 1 / 𝜏 (𝜏 correlation length)

    // System matrix 𝐅
    // Math: \mathbf{F}^e = \begin{pmatrix} \mathbf{F}_{\dot{\psi},\psi}^n & \mathbf{0}_3 & \mathbf{0}_3 & \mathbf{0}_3 & \mathbf{C}_b^e \\ \mathbf{F}_{\delta \dot{v},\psi}^n & \mathbf{F}_{\delta \dot{v},\delta v}^n & \mathbf{F}_{\delta \dot{v},\delta r}^n & \mathbf{C}_b^e & \mathbf{0}_3 \\ \mathbf{0}_3 & \mathbf{F}_{\delta \dot{r},\delta v}^n & \mathbf{0}_3 & \mathbf{0}_3 & \mathbf{0}_3 \\ \mathbf{0}_3 & \mathbf{0}_3 & \mathbf{0}_3 & \mathbf{0}_3 \vee -\mathbf{\beta} & \mathbf{0}_3 \\ \mathbf{0}_3 & \mathbf{0}_3 & \mathbf{0}_3 & \mathbf{0}_3 & \mathbf{0}_3 \vee -\mathbf{\beta} \end{pmatrix}
    KeyedMatrix<double, KFStates, KFStates, 15, 15> F(Eigen::Matrix<double, 15, 15>::Zero(), States);

    F.block<3>(Att, Att) = e_F_dpsi_dpsi(e_omega_ie.z());
    F.block<3>(Att, GyrBias) = e_F_dpsi_dw(e_Quat_b.toRotationMatrix());
    F.block<3>(Vel, Att) = e_F_dv_dpsi(e_Quat_b * b_specForce_ib);
    F.block<3>(Vel, Vel) = e_F_dv_dv(e_omega_ie.z());
    F.block<3>(Vel, Pos) = e_F_dv_dr(e_position, e_gravitation, r_eS_e, e_omega_ie);
    F.block<3>(Vel, AccBias) = e_F_dv_df(e_Quat_b.toRotationMatrix());
    F.block<3>(Pos, Vel) = e_F_dr_dv();
    if (_qCalculationAlgorithm == QCalculationAlgorithm::VanLoan)
    {
        F.block<3>(AccBias, AccBias) = e_F_df_df(_randomProcessAccel == RandomProcess::RandomWalk ? Eigen::Vector3d::Zero() : beta_bad);
        F.block<3>(GyrBias, GyrBias) = e_F_dw_dw(_randomProcessGyro == RandomProcess::RandomWalk ? Eigen::Vector3d::Zero() : beta_bgd);
    }

    F.middleRows<3>(Att) *= SCALE_FACTOR_ATTITUDE; // 𝜓' [deg / s] = 180/π * ... [rad / s]
    F.middleCols<3>(Att) *= 1. / SCALE_FACTOR_ATTITUDE;

    // F.middleRows<3>(Vel) *= 1.; // 𝛿v' [m / s^2] = 1 * [m / s^2]
    // F.middleCols<3>(Vel) *= 1. / 1.;

    // F.middleRows<3>(Pos) *= 1.; // 𝛿r' [m / s] = 1 * [m / s]
    // F.middleCols<3>(Pos) *= 1. / 1.;

    F.middleRows<3>(AccBias) *= SCALE_FACTOR_ACCELERATION; // 𝛿f' [mg / s] = 1e3 / g * [m / s^3]
    F.middleCols<3>(AccBias) *= 1. / SCALE_FACTOR_ACCELERATION;

    F.middleRows<3>(GyrBias) *= SCALE_FACTOR_ANGULAR_RATE; // 𝛿ω' [mrad / s^2] = 1e3 * [rad / s^2]
    F.middleCols<3>(GyrBias) *= 1. / SCALE_FACTOR_ANGULAR_RATE;

    return F;
}

// ###########################################################################################################
//                                    Noise input matrix 𝐆 & Noise scale matrix 𝐖
//                                     System noise covariance matrix 𝐐
// ###########################################################################################################

NAV::KeyedMatrix<double, NAV::LooselyCoupledKF::KFStates, NAV::LooselyCoupledKF::KFStates, 15, 12>
    NAV::LooselyCoupledKF::noiseInputMatrix_G(const Eigen::Quaterniond& ien_Quat_b)
{
    // DCM matrix from body to navigation frame
    Eigen::Matrix3d ien_Dcm_b = ien_Quat_b.toRotationMatrix();

    // Math: \mathbf{G}_{a} = \begin{bmatrix} -\mathbf{C}_b^{i,e,n} & 0 & 0 & 0 \\ 0 & \mathbf{C}_b^{i,e,n} & 0 & 0 \\ 0 & 0 & 0 & 0 \\ 0 & 0 & \mathbf{I}_3 & 0 \\ 0 & 0 & 0 & \mathbf{I}_3 \end{bmatrix}
    KeyedMatrix<double, KFStates, KFStates, 15, 12> G(Eigen::Matrix<double, 15, 12>::Zero(), States,
                                                      { Roll, Pitch, Yaw,
                                                        VelN, VelE, VelD,
                                                        AccBiasX, AccBiasY, AccBiasZ,
                                                        GyrBiasX, GyrBiasY, GyrBiasZ });

    G.block<3>(Att, Att) = SCALE_FACTOR_ATTITUDE * -ien_Dcm_b;
    G.block<3>(Vel, Vel) = ien_Dcm_b;
    G.block<3>(AccBias, AccBias) = SCALE_FACTOR_ACCELERATION * Eigen::Matrix3d::Identity();
    G.block<3>(GyrBias, GyrBias) = SCALE_FACTOR_ANGULAR_RATE * Eigen::Matrix3d::Identity();

    return G;
}

Eigen::Matrix<double, 12, 12> NAV::LooselyCoupledKF::noiseScaleMatrix_W(const Eigen::Vector3d& sigma_ra, const Eigen::Vector3d& sigma_rg,
                                                                        const Eigen::Vector3d& sigma_bad, const Eigen::Vector3d& sigma_bgd,
                                                                        const Eigen::Vector3d& tau_bad, const Eigen::Vector3d& tau_bgd)
{
    Eigen::Matrix<double, 12, 12> W = Eigen::Matrix<double, 12, 12>::Zero();

    W.diagonal() << sigma_rg,
        sigma_ra,
        _randomProcessAccel == RandomProcess::RandomWalk ? sigma_bad : psdBiasGaussMarkov(sigma_bad.array().square(), tau_bad), // S_bad
        _randomProcessGyro == RandomProcess::RandomWalk ? sigma_bgd : psdBiasGaussMarkov(sigma_bgd.array().square(), tau_bgd);  // S_bgd

    return W;
}

NAV::KeyedMatrix<double, NAV::LooselyCoupledKF::KFStates, NAV::LooselyCoupledKF::KFStates, 15, 15>
    NAV::LooselyCoupledKF::n_systemNoiseCovarianceMatrix_Q(const Eigen::Vector3d& sigma2_ra, const Eigen::Vector3d& sigma2_rg,
                                                           const Eigen::Vector3d& sigma2_bad, const Eigen::Vector3d& sigma2_bgd,
                                                           const Eigen::Vector3d& tau_bad, const Eigen::Vector3d& tau_bgd,
                                                           const Eigen::Matrix3d& n_F_21, const Eigen::Matrix3d& T_rn_p,
                                                           const Eigen::Matrix3d& n_Dcm_b, const double& tau_s)
{
    // Math: \mathbf{Q}_{INS}^n = \begin{pmatrix} \mathbf{Q}_{11} & {\mathbf{Q}_{21}^n}^T & {\mathbf{Q}_{31}^n}^T & \mathbf{0}_3 & {\mathbf{Q}_{51}^n}^T \\ \mathbf{Q}_{21}^n & \mathbf{Q}_{22}^n & {\mathbf{Q}_{32}^n}^T & {\mathbf{Q}_{42}^n}^T & \mathbf{Q}_{25}^n \\ \mathbf{Q}_{31}^n & \mathbf{Q}_{32}^n & \mathbf{Q}_{33}^n & \mathbf{Q}_{34}^n & \mathbf{Q}_{35}^n \\ \mathbf{0}_3 & \mathbf{Q}_{42}^n & {\mathbf{Q}_{34}^n}^T & S_{bad}\tau_s\mathbf{I}_3 & \mathbf{0}_3 \\ \mathbf{Q}_{51}^n & \mathbf{Q}_{52}^n & {\mathbf{Q}_{35}^n}^T & \mathbf{0}_3 & S_{bgd}\tau_s\mathbf{I}_3 \end{pmatrix} \qquad \text{P. Groves}\,(14.80)
    Eigen::Vector3d S_ra = sigma2_ra * tau_s;
    Eigen::Vector3d S_rg = sigma2_rg * tau_s;
    Eigen::Vector3d S_bad = sigma2_bad.array() / tau_bad.array();
    Eigen::Vector3d S_bgd = sigma2_bgd.array() / tau_bgd.array();

    Eigen::Matrix3d b_Dcm_n = n_Dcm_b.transpose();

    KeyedMatrix<double, KFStates, KFStates, 15, 15> Q(Eigen::Matrix<double, 15, 15>::Zero(), States, States);
    Q.block<3>(Att, Att) = Q_psi_psi(S_rg, S_bgd, tau_s);                              // Q_11
    Q.block<3>(Vel, Att) = ien_Q_dv_psi(S_rg, S_bgd, n_F_21, tau_s);                   // Q_21
    Q.block<3>(Vel, Vel) = ien_Q_dv_dv(S_ra, S_bad, S_rg, S_bgd, n_F_21, tau_s);       // Q_22
    Q.block<3>(Vel, GyrBias) = ien_Q_dv_domega(S_bgd, n_F_21, n_Dcm_b, tau_s);         // Q_25
    Q.block<3>(Pos, Att) = n_Q_dr_psi(S_rg, S_bgd, n_F_21, T_rn_p, tau_s);             // Q_31
    Q.block<3>(Pos, Vel) = n_Q_dr_dv(S_ra, S_bad, S_rg, S_bgd, n_F_21, T_rn_p, tau_s); // Q_32
    Q.block<3>(Pos, Pos) = n_Q_dr_dr(S_ra, S_bad, S_rg, S_bgd, n_F_21, T_rn_p, tau_s); // Q_33
    Q.block<3>(Pos, AccBias) = n_Q_dr_df(S_bgd, T_rn_p, n_Dcm_b, tau_s);               // Q_34
    Q.block<3>(Pos, GyrBias) = n_Q_dr_domega(S_bgd, n_F_21, T_rn_p, n_Dcm_b, tau_s);   // Q_35
    Q.block<3>(AccBias, Vel) = Q_df_dv(S_bad, b_Dcm_n, tau_s);                         // Q_42
    Q.block<3>(AccBias, AccBias) = Q_df_df(S_bad, tau_s);                              // Q_44
    Q.block<3>(GyrBias, Att) = Q_domega_psi(S_bgd, b_Dcm_n, tau_s);                    // Q_51
    Q.block<3>(GyrBias, GyrBias) = Q_domega_domega(S_bgd, tau_s);                      // Q_55

    Q.block<3>(Att, Vel) = Q.block<3>(Vel, Att).transpose();         // Q_21^T
    Q.block<3>(Att, Pos) = Q.block<3>(Pos, Att).transpose();         // Q_31^T
    Q.block<3>(Vel, Pos) = Q.block<3>(Pos, Vel).transpose();         // Q_32^T
    Q.block<3>(AccBias, Pos) = Q.block<3>(Pos, AccBias).transpose(); // Q_34^T
    Q.block<3>(GyrBias, Vel) = Q.block<3>(Vel, GyrBias).transpose(); // Q_25^T
    Q.block<3>(GyrBias, Pos) = Q.block<3>(Pos, GyrBias).transpose(); // Q_35^T
    Q.block<3>(Vel, AccBias) = Q.block<3>(AccBias, Vel).transpose(); // Q_42^T
    Q.block<3>(Att, GyrBias) = Q.block<3>(GyrBias, Att).transpose(); // Q_51^T

    Q.middleRows<3>(Att) *= SCALE_FACTOR_ATTITUDE;
    Q.middleRows<2>({ PosLat, PosLon }) *= SCALE_FACTOR_LAT_LON;
    Q.middleRows<3>(AccBias) *= SCALE_FACTOR_ACCELERATION;
    Q.middleRows<3>(GyrBias) *= SCALE_FACTOR_ANGULAR_RATE;

    Q.middleCols<3>(Att) *= SCALE_FACTOR_ATTITUDE;
    Q.middleCols<2>({ PosLat, PosLon }) *= SCALE_FACTOR_LAT_LON;
    Q.middleCols<3>(AccBias) *= SCALE_FACTOR_ACCELERATION;
    Q.middleCols<3>(GyrBias) *= SCALE_FACTOR_ANGULAR_RATE;

    return Q;
}

NAV::KeyedMatrix<double, NAV::LooselyCoupledKF::KFStates, NAV::LooselyCoupledKF::KFStates, 15, 15>
    NAV::LooselyCoupledKF::e_systemNoiseCovarianceMatrix_Q(const Eigen::Vector3d& sigma2_ra, const Eigen::Vector3d& sigma2_rg,
                                                           const Eigen::Vector3d& sigma2_bad, const Eigen::Vector3d& sigma2_bgd,
                                                           const Eigen::Vector3d& tau_bad, const Eigen::Vector3d& tau_bgd,
                                                           const Eigen::Matrix3d& e_F_21,
                                                           const Eigen::Matrix3d& e_Dcm_b, const double& tau_s)
{
    // Math: \mathbf{Q}_{INS}^e = \begin{pmatrix} \mathbf{Q}_{11} & {\mathbf{Q}_{21}^e}^T & {\mathbf{Q}_{31}^e}^T & \mathbf{0}_3 & {\mathbf{Q}_{51}^e}^T \\ \mathbf{Q}_{21}^e & \mathbf{Q}_{22}^e & {\mathbf{Q}_{32}^e}^T & {\mathbf{Q}_{42}^e}^T & \mathbf{Q}_{25}^e \\ \mathbf{Q}_{31}^e & \mathbf{Q}_{32}^e & \mathbf{Q}_{33}^e & \mathbf{Q}_{34}^e & \mathbf{Q}_{35}^e \\ \mathbf{0}_3 & \mathbf{Q}_{42}^e & {\mathbf{Q}_{34}^e}^T & S_{bad}\tau_s\mathbf{I}_3 & \mathbf{0}_3 \\ \mathbf{Q}_{51}^e & \mathbf{Q}_{52}^e & {\mathbf{Q}_{35}^e}^T & \mathbf{0}_3 & S_{bgd}\tau_s\mathbf{I}_3 \end{pmatrix} \qquad \text{P. Groves}\,(14.80)
    Eigen::Vector3d S_ra = sigma2_ra * tau_s;
    Eigen::Vector3d S_rg = sigma2_rg * tau_s;
    Eigen::Vector3d S_bad = sigma2_bad.array() / tau_bad.array();
    Eigen::Vector3d S_bgd = sigma2_bgd.array() / tau_bgd.array();

    Eigen::Matrix3d b_Dcm_e = e_Dcm_b.transpose();

    KeyedMatrix<double, KFStates, KFStates, 15, 15> Q(Eigen::Matrix<double, 15, 15>::Zero(), States, States);
    Q.block<3>(Att, Att) = Q_psi_psi(S_rg, S_bgd, tau_s);                        // Q_11
    Q.block<3>(Vel, Att) = ien_Q_dv_psi(S_rg, S_bgd, e_F_21, tau_s);             // Q_21
    Q.block<3>(Vel, Vel) = ien_Q_dv_dv(S_ra, S_bad, S_rg, S_bgd, e_F_21, tau_s); // Q_22
    Q.block<3>(Vel, GyrBias) = ien_Q_dv_domega(S_bgd, e_F_21, e_Dcm_b, tau_s);   // Q_25
    Q.block<3>(Pos, Att) = ie_Q_dr_psi(S_rg, S_bgd, e_F_21, tau_s);              // Q_31
    Q.block<3>(Pos, Vel) = ie_Q_dr_dv(S_ra, S_bad, S_rg, S_bgd, e_F_21, tau_s);  // Q_32
    Q.block<3>(Pos, Pos) = ie_Q_dr_dr(S_ra, S_bad, S_rg, S_bgd, e_F_21, tau_s);  // Q_33
    Q.block<3>(Pos, AccBias) = ie_Q_dr_df(S_bgd, e_Dcm_b, tau_s);                // Q_34
    Q.block<3>(Pos, GyrBias) = ie_Q_dr_domega(S_bgd, e_F_21, e_Dcm_b, tau_s);    // Q_35
    Q.block<3>(AccBias, Vel) = Q_df_dv(S_bad, b_Dcm_e, tau_s);                   // Q_42
    Q.block<3>(AccBias, AccBias) = Q_df_df(S_bad, tau_s);                        // Q_44
    Q.block<3>(GyrBias, Att) = Q_domega_psi(S_bgd, b_Dcm_e, tau_s);              // Q_51
    Q.block<3>(GyrBias, GyrBias) = Q_domega_domega(S_bgd, tau_s);                // Q_55

    Q.block<3>(Att, Vel) = Q.block<3>(Vel, Att).transpose();         // Q_21^T
    Q.block<3>(Att, Pos) = Q.block<3>(Pos, Att).transpose();         // Q_31^T
    Q.block<3>(Vel, Pos) = Q.block<3>(Pos, Vel).transpose();         // Q_32^T
    Q.block<3>(AccBias, Pos) = Q.block<3>(Pos, AccBias).transpose(); // Q_34^T
    Q.block<3>(GyrBias, Vel) = Q.block<3>(Vel, GyrBias).transpose(); // Q_25^T
    Q.block<3>(GyrBias, Pos) = Q.block<3>(Pos, GyrBias).transpose(); // Q_35^T
    Q.block<3>(Vel, AccBias) = Q.block<3>(AccBias, Vel).transpose(); // Q_42^T
    Q.block<3>(Att, GyrBias) = Q.block<3>(GyrBias, Att).transpose(); // Q_51^T

    Q.middleRows<3>(Att) *= SCALE_FACTOR_ATTITUDE;
    Q.middleRows<3>(AccBias) *= SCALE_FACTOR_ACCELERATION;
    Q.middleRows<3>(GyrBias) *= SCALE_FACTOR_ANGULAR_RATE;

    Q.middleCols<3>(Att) *= SCALE_FACTOR_ATTITUDE;
    Q.middleCols<3>(AccBias) *= SCALE_FACTOR_ACCELERATION;
    Q.middleCols<3>(GyrBias) *= SCALE_FACTOR_ANGULAR_RATE;

    return Q;
}

// ###########################################################################################################
//                                         Error covariance matrix P
// ###########################################################################################################

NAV::KeyedMatrix<double, NAV::LooselyCoupledKF::KFStates, NAV::LooselyCoupledKF::KFStates, 15, 15>
    NAV::LooselyCoupledKF::initialErrorCovarianceMatrix_P0(const Eigen::Vector3d& variance_angles,
                                                           const Eigen::Vector3d& variance_vel,
                                                           const Eigen::Vector3d& variance_pos,
                                                           const Eigen::Vector3d& variance_accelBias,
                                                           const Eigen::Vector3d& variance_gyroBias) const
{
    double scaleFactorPosition = _frame == Frame::NED ? SCALE_FACTOR_LAT_LON : 1.0;

    // 𝐏 Error covariance matrix
    Eigen::Matrix<double, 15, 15> P = Eigen::Matrix<double, 15, 15>::Zero();

    P.diagonal() << std::pow(SCALE_FACTOR_ATTITUDE, 2) * variance_angles, // Flight Angles covariance
        variance_vel,                                                     // Velocity covariance
        std::pow(scaleFactorPosition, 2) * variance_pos(0),               // Latitude/Pos X covariance
        std::pow(scaleFactorPosition, 2) * variance_pos(1),               // Longitude/Pos Y covariance
        variance_pos(2),                                                  // Altitude/Pos Z covariance
        std::pow(SCALE_FACTOR_ACCELERATION, 2) * variance_accelBias,      // Accelerometer Bias covariance
        std::pow(SCALE_FACTOR_ANGULAR_RATE, 2) * variance_gyroBias;       // Gyroscope Bias covariance

    return { P, States };
}

// ###########################################################################################################
//                                                Correction
// ###########################################################################################################

NAV::KeyedMatrix<double, NAV::LooselyCoupledKF::KFMeas, NAV::LooselyCoupledKF::KFStates, 6, 15>
    NAV::LooselyCoupledKF::n_measurementMatrix_H(const Eigen::Matrix3d& T_rn_p, const Eigen::Matrix3d& n_Dcm_b, const Eigen::Vector3d& b_omega_ib, const Eigen::Vector3d& b_leverArm_InsGnss, const Eigen::Matrix3d& n_Omega_ie)
{
    // Math: \mathbf{H}_{G,k}^n = \begin{pmatrix} \mathbf{H}_{r1}^n & \mathbf{0}_3 & -\mathbf{I}_3 & \mathbf{0}_3 & \mathbf{0}_3 \\ \mathbf{H}_{v1}^n & -\mathbf{I}_3 & \mathbf{0}_3 & \mathbf{0}_3 & \mathbf{H}_{v5}^n \end{pmatrix}_k \qquad \text{P. Groves}\,(14.113)
    // G denotes GNSS indicated

    NAV::KeyedMatrix<double, NAV::LooselyCoupledKF::KFMeas, NAV::LooselyCoupledKF::KFStates, 6, 15> H(Eigen::Matrix<double, 6, 15>::Zero(), Meas, States);

    // Math: \mathbf{H}_{r1}^n \approx \mathbf{\hat{T}}_{r(n)}^p \begin{bmatrix} \begin{pmatrix} \mathbf{C}_b^n \mathbf{l}_{ba}^p \end{pmatrix} \wedge \end{bmatrix} \qquad \text{P. Groves}\,(14.114)
    H.block<3>(dPos, Att) = T_rn_p * math::skewSymmetricMatrix(n_Dcm_b * b_leverArm_InsGnss);
    H.block<3>(dPos, Pos) = -Eigen::Matrix3d::Identity();
    // Math: \mathbf{H}_{v1}^n \approx \begin{bmatrix} \begin{Bmatrix} \mathbf{C}_b^n (\mathbf{\hat{\omega}}_{ib}^b \wedge \mathbf{l}_{ba}^b) - \mathbf{\hat{\Omega}}_{ie}^n \mathbf{C}_b^n \mathbf{l}_{ba}^b \end{Bmatrix} \wedge \end{bmatrix} \qquad \text{P. Groves}\,(14.114)
    H.block<3>(dVel, Att) = math::skewSymmetricMatrix(n_Dcm_b * (b_omega_ib.cross(b_leverArm_InsGnss)) - n_Omega_ie * n_Dcm_b * b_leverArm_InsGnss);
    H.block<3>(dVel, Vel) = -Eigen::Matrix3d::Identity();
    // Math: \mathbf{H}_{v5}^n = \mathbf{C}_b^n \begin{bmatrix} \mathbf{l}_{ba}^b \wedge \end{bmatrix} \qquad \text{P. Groves}\,(14.114)
    H.block<3>(dVel, GyrBias) = n_Dcm_b * math::skewSymmetricMatrix(b_leverArm_InsGnss);

    H.middleRows<2>({ dPosLat, dPosLon }) *= SCALE_FACTOR_LAT_LON;

    H.middleCols<3>(Att) *= 1. / SCALE_FACTOR_ATTITUDE;
    H.middleCols<2>({ PosLat, PosLon }) *= 1. / SCALE_FACTOR_LAT_LON;
    // H.middleCols<3>(AccBias) *= 1. / SCALE_FACTOR_ACCELERATION; // Only zero elements
    H.middleCols<3>(GyrBias) *= 1. / SCALE_FACTOR_ANGULAR_RATE;

    return H;
}

NAV::KeyedMatrix<double, NAV::LooselyCoupledKF::KFMeas, NAV::LooselyCoupledKF::KFStates, 6, 15>
    NAV::LooselyCoupledKF::e_measurementMatrix_H(const Eigen::Matrix3d& e_Dcm_b, const Eigen::Vector3d& b_omega_ib, const Eigen::Vector3d& b_leverArm_InsGnss, const Eigen::Matrix3d& e_Omega_ie)
{
    // Math: \mathbf{H}_{G,k}^e = \begin{pmatrix} \mathbf{H}_{r1}^e & \mathbf{0}_3 & -\mathbf{I}_3 & \mathbf{0}_3 & \mathbf{0}_3 \\ \mathbf{H}_{v1}^e & -\mathbf{I}_3 & \mathbf{0}_3 & \mathbf{0}_3 & \mathbf{H}_{v5}^e \end{pmatrix}_k \qquad \text{P. Groves}\,(14.113)
    // G denotes GNSS indicated

    NAV::KeyedMatrix<double, NAV::LooselyCoupledKF::KFMeas, NAV::LooselyCoupledKF::KFStates, 6, 15> H(Eigen::Matrix<double, 6, 15>::Zero(), Meas, States);

    // Math: \mathbf{H}_{r1}^e \approx \begin{bmatrix} \begin{pmatrix} \mathbf{C}_b^e \mathbf{l}_{ba}^p \end{pmatrix} \wedge \end{bmatrix} \qquad \text{P. Groves}\,(14.114)
    H.block<3>(dPos, Att) = math::skewSymmetricMatrix(e_Dcm_b * b_leverArm_InsGnss);
    H.block<3>(dPos, Pos) = -Eigen::Matrix3d::Identity();
    // Math: \mathbf{H}_{v1}^e \approx \begin{bmatrix} \begin{Bmatrix} \mathbf{C}_b^e (\mathbf{\hat{\omega}}_{ib}^b \wedge \mathbf{l}_{ba}^b) - \mathbf{\hat{\Omega}}_{ie}^e \mathbf{C}_b^e \mathbf{l}_{ba}^b \end{Bmatrix} \wedge \end{bmatrix} \qquad \text{P. Groves}\,(14.114)
    H.block<3>(dVel, Att) = math::skewSymmetricMatrix(e_Dcm_b * (b_omega_ib.cross(b_leverArm_InsGnss)) - e_Omega_ie * e_Dcm_b * b_leverArm_InsGnss);
    H.block<3>(dVel, Vel) = -Eigen::Matrix3d::Identity();
    // Math: \mathbf{H}_{v5}^e = \mathbf{C}_b^e \begin{bmatrix} \mathbf{l}_{ba}^b \wedge \end{bmatrix} \qquad \text{P. Groves}\,(14.114)
    H.block<3>(dVel, GyrBias) = e_Dcm_b * math::skewSymmetricMatrix(b_leverArm_InsGnss);

    H.middleCols<3>(Att) *= 1. / SCALE_FACTOR_ATTITUDE;
    // H.middleCols<3>(AccBias) *= 1. / SCALE_FACTOR_ACCELERATION; // Only zero elements
    H.middleCols<3>(GyrBias) *= 1. / SCALE_FACTOR_ANGULAR_RATE;

    return H;
}

NAV::KeyedMatrix<double, NAV::LooselyCoupledKF::KFMeas, NAV::LooselyCoupledKF::KFMeas, 6, 6>
    NAV::LooselyCoupledKF::n_measurementNoiseCovariance_R(const Eigen::Vector3d& gnssVarianceLatLonAlt, const Eigen::Vector3d& gnssVarianceVelocity)
{
    // Math: \mathbf{R} = \begin{pmatrix} \sigma^2_\phi & 0 & 0 & 0 & 0 & 0 \\ 0 & \sigma^2_\lambda & 0 & 0 & 0 & 0 \\ 0 & 0 & \sigma^2_h & 0 & 0 & 0 \\ 0 & 0 & 0 & \sigma^2_{v_N} & 0 & 0 \\ 0 & 0 & 0 & 0 & \sigma^2_{v_E} & 0 \\ 0 & 0 & 0 & 0 & 0 & \sigma^2_{v_D} \end{pmatrix}
    KeyedMatrix<double, KFMeas, KFMeas, 6, 6> R(Eigen::Matrix<double, 6, 6>::Zero(), Meas);
    R.block<3>(dPos, dPos).diagonal() = gnssVarianceLatLonAlt;
    R.block<3>(dVel, dVel).diagonal() = gnssVarianceVelocity;

    R.block<2>({ dPosLat, dPosLon }, { dPosLat, dPosLon }).diagonal() *= std::pow(SCALE_FACTOR_LAT_LON, 2);

    return R;
}

NAV::KeyedMatrix<double, NAV::LooselyCoupledKF::KFMeas, NAV::LooselyCoupledKF::KFMeas, 6, 6>
    NAV::LooselyCoupledKF::e_measurementNoiseCovariance_R(const Eigen::Vector3d& gnssVariancePosition, const Eigen::Vector3d& gnssVarianceVelocity)
{
    // Math: \mathbf{R} = \begin{pmatrix} \sigma^2_x & 0 & 0 & 0 & 0 & 0 \\ 0 & \sigma^2_y & 0 & 0 & 0 & 0 \\ 0 & 0 & \sigma^2_z & 0 & 0 & 0 \\ 0 & 0 & 0 & \sigma^2_{v_x} & 0 & 0 \\ 0 & 0 & 0 & 0 & \sigma^2_{v_y} & 0 \\ 0 & 0 & 0 & 0 & 0 & \sigma^2_{v_z} \end{pmatrix}
    KeyedMatrix<double, KFMeas, KFMeas, 6, 6> R(Eigen::Matrix<double, 6, 6>::Zero(), Meas);
    R.block<3>(dPos, dPos).diagonal() = gnssVariancePosition;
    R.block<3>(dVel, dVel).diagonal() = gnssVarianceVelocity;

    return R;
}

NAV::KeyedVector<double, NAV::LooselyCoupledKF::KFMeas, 6>
    NAV::LooselyCoupledKF::n_measurementInnovation_dz(const Eigen::Vector3d& lla_positionMeasurement, const Eigen::Vector3d& lla_positionEstimate,
                                                      const Eigen::Vector3d& n_velocityMeasurement, const Eigen::Vector3d& n_velocityEstimate,
                                                      const Eigen::Matrix3d& T_rn_p, const Eigen::Quaterniond& n_Quat_b, const Eigen::Vector3d& b_leverArm_InsGnss,
                                                      const Eigen::Vector3d& b_omega_ib, const Eigen::Matrix3d& n_Omega_ie)
{
    // Math: \delta\mathbf{z}_{G,k}^{n-} = \begin{pmatrix} \mathbf{\hat{p}}_{aG} - \mathbf{\hat{p}}_b - \mathbf{\hat{T}}_{r(n)}^p \mathbf{C}_b^n \mathbf{l}_{ba}^b \\ \mathbf{\hat{v}}_{eaG}^n - \mathbf{\hat{v}}_{eb}^n - \mathbf{C}_b^n (\mathbf{\hat{\omega}}_{ib}^b \wedge \mathbf{l}_{ba}^b) + \mathbf{\hat{\Omega}}_{ie}^n \mathbf{C}_b^n \mathbf{l}_{ba}^b \end{pmatrix}_k \qquad \text{P. Groves}\,(14.103)
    Eigen::Vector3d deltaLLA = lla_positionMeasurement - lla_positionEstimate - T_rn_p * (n_Quat_b * b_leverArm_InsGnss);
    Eigen::Vector3d deltaVel = n_velocityMeasurement - n_velocityEstimate - n_Quat_b * (b_omega_ib.cross(b_leverArm_InsGnss)) + n_Omega_ie * (n_Quat_b * b_leverArm_InsGnss);

    deltaLLA.topRows<2>() *= SCALE_FACTOR_LAT_LON;

    Eigen::Matrix<double, 6, 1> innovation;
    innovation << deltaLLA, deltaVel;

    return { innovation, Meas };
}

NAV::KeyedVector<double, NAV::LooselyCoupledKF::KFMeas, 6>
    NAV::LooselyCoupledKF::e_measurementInnovation_dz(const Eigen::Vector3d& e_positionMeasurement, const Eigen::Vector3d& e_positionEstimate,
                                                      const Eigen::Vector3d& e_velocityMeasurement, const Eigen::Vector3d& e_velocityEstimate,
                                                      const Eigen::Quaterniond& e_Quat_b, const Eigen::Vector3d& b_leverArm_InsGnss,
                                                      const Eigen::Vector3d& b_omega_ib, const Eigen::Matrix3d& e_Omega_ie)
{
    // Math: \delta\mathbf{z}_{G,k}^{e-} = \begin{pmatrix} \mathbf{\hat{r}}_{eaG}^e - \mathbf{\hat{r}}_{eb}^e - \mathbf{C}_b^e \mathbf{l}_{ba}^b \\ \mathbf{\hat{v}}_{eaG}^e - \mathbf{\hat{v}}_{eb}^e - \mathbf{C}_b^e (\mathbf{\hat{\omega}}_{ib}^b \wedge \mathbf{l}_{ba}^b) + \mathbf{\hat{\Omega}}_{ie}^e \mathbf{C}_b^e \mathbf{l}_{ba}^b \end{pmatrix}_k \qquad \text{P. Groves}\,(14.102)
    Eigen::Vector3d deltaPos = e_positionMeasurement - e_positionEstimate - e_Quat_b * b_leverArm_InsGnss;
    Eigen::Vector3d deltaVel = e_velocityMeasurement - e_velocityEstimate - e_Quat_b * (b_omega_ib.cross(b_leverArm_InsGnss)) + e_Omega_ie * (e_Quat_b * b_leverArm_InsGnss);

    Eigen::Matrix<double, 6, 1> innovation;
    innovation << deltaPos, deltaVel;

    return { innovation, Meas };
}<|MERGE_RESOLUTION|>--- conflicted
+++ resolved
@@ -1241,18 +1241,7 @@
             LOG_WARN("{}: (HPH^T + R).rank = {}", nameId(), rank);
         }
 
-<<<<<<< HEAD
-        Eigen::FullPivLU<Eigen::MatrixXd> luP(_kalmanFilter.P);
-=======
-        Eigen::FullPivLU<Eigen::MatrixXd> luK(_kalmanFilter.K(all, all));
-        rank = luK.rank();
-        if (rank != _kalmanFilter.K(all, all).cols())
-        {
-            LOG_WARN("{}: K.rank = {}", nameId(), rank);
-        }
-
         Eigen::FullPivLU<Eigen::MatrixXd> luP(_kalmanFilter.P(all, all));
->>>>>>> c2d65976
         rank = luP.rank();
         if (rank != _kalmanFilter.P(all, all).rows())
         {
